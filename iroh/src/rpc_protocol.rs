--- conflicted
+++ resolved
@@ -1086,17 +1086,10 @@
     BlobReadAt(RpcResult<BlobReadAtResponse>),
     BlobAddStream(BlobAddStreamResponse),
     BlobAddPath(BlobAddPathResponse),
-<<<<<<< HEAD
-    BlobDownload(DownloadProgress),
     BlobList(RpcResult<BlobListResponse>),
     BlobListIncomplete(RpcResult<BlobListIncompleteResponse>),
     BlobListCollections(RpcResult<BlobListCollectionsResponse>),
-=======
     BlobDownload(BlobDownloadResponse),
-    BlobList(BlobListResponse),
-    BlobListIncomplete(BlobListIncompleteResponse),
-    BlobListCollections(BlobListCollectionsResponse),
->>>>>>> 1838c172
     BlobValidate(ValidateProgress),
     CreateCollection(RpcResult<CreateCollectionResponse>),
     BlobGetCollection(RpcResult<BlobGetCollectionResponse>),
