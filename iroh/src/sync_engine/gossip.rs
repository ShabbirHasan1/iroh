use std::collections::HashSet;

use anyhow::{anyhow, Context, Result};
use futures_lite::StreamExt;
use iroh_gossip::{
    net::{Event, Gossip},
    proto::TopicId,
};
use iroh_net::key::PublicKey;
use iroh_sync::{actor::SyncHandle, ContentStatus, NamespaceId};
use tokio::{
    sync::{broadcast::error::RecvError, mpsc},
    task::JoinSet,
};
use tracing::{debug, error, trace};

use super::live::{Op, ToLiveActor};

#[derive(strum::Display, Debug)]
pub enum ToGossipActor {
    Shutdown,
    Join {
        namespace: NamespaceId,
        peers: Vec<PublicKey>,
    },
    Leave {
        namespace: NamespaceId,
    },
}

/// This actor subscribes to all gossip events. When receiving entries, they are inserted in the
/// replica (if open). Other events are forwarded to the main actor to be handled there.
pub struct GossipActor {
    inbox: mpsc::Receiver<ToGossipActor>,
    sync: SyncHandle,
    gossip: Gossip,
    to_sync_actor: mpsc::Sender<ToLiveActor>,
    joined: HashSet<NamespaceId>,
    want_join: HashSet<NamespaceId>,
    pending_joins: JoinSet<(NamespaceId, Result<TopicId>)>,
}

impl GossipActor {
    pub fn new(
        inbox: mpsc::Receiver<ToGossipActor>,
        sync: SyncHandle,
        gossip: Gossip,
        to_sync_actor: mpsc::Sender<ToLiveActor>,
    ) -> Self {
        Self {
            inbox,
            sync,
            gossip,
            to_sync_actor,
            joined: Default::default(),
            want_join: Default::default(),
            pending_joins: Default::default(),
        }
    }
    pub async fn run(&mut self) -> anyhow::Result<()> {
        let mut gossip_events = self.gossip.clone().subscribe_all();
        let mut i = 0;
        loop {
            i += 1;
            trace!(?i, "tick wait");
            tokio::select! {
                next = gossip_events.next() => {
                    trace!(?i, "tick: gossip_event");
                    if let Err(err) = self.on_gossip_event(next).await {
                        error!("gossip actor died: {err:?}");
                        return Err(err);
                    }
                },
                msg = self.inbox.recv() => {
                    let msg = msg.context("to_actor closed")?;
                    trace!(%msg, ?i, "tick: to_actor");
                    if !self.on_actor_message(msg).await.context("on_actor_message")? {
                        break;
                    }
                }
                Some(res) = self.pending_joins.join_next(), if !self.pending_joins.is_empty() => {
                    trace!(?i, "tick: pending_joins");
                    let (namespace, res) = res.context("pending_joins closed")?;
                    match res {
                        Ok(_topic) => {
                            debug!(namespace = %namespace.fmt_short(), "joined gossip");
                            self.joined.insert(namespace);
                        },
                        Err(err) => {
                            if self.want_join.contains(&namespace) {
                                error!(?namespace, ?err, "failed to join gossip");
                            }
                        }
                    }
                }

            }
        }
        Ok(())
    }

    async fn on_actor_message(&mut self, msg: ToGossipActor) -> anyhow::Result<bool> {
        match msg {
            ToGossipActor::Shutdown => {
                for namespace in self.joined.iter() {
                    self.gossip.quit((*namespace).into()).await.ok();
                }
                return Ok(false);
            }
            ToGossipActor::Join { namespace, peers } => {
<<<<<<< HEAD
                debug!(?namespace, peers = peers.len(), "join gossip");
=======
                let gossip = self.gossip.clone();
>>>>>>> 6fbf4a92
                // join gossip for the topic to receive and send message
                let fut = async move {
                    let res = gossip.join(namespace.into(), peers).await;
                    let res = match res {
                        Ok(fut) => fut.await,
                        Err(err) => Err(err),
                    };
                    (namespace, res)
                };
                self.want_join.insert(namespace);
                self.pending_joins.spawn(fut);
            }
            ToGossipActor::Leave { namespace } => {
                self.gossip.quit(namespace.into()).await?;
                self.joined.remove(&namespace);
                self.want_join.remove(&namespace);
            }
        }
        Ok(true)
    }
    async fn on_gossip_event(
        &mut self,
        event: Option<Result<(TopicId, Event), RecvError>>,
    ) -> Result<()> {
        let (topic, event) = match event {
            Some(Ok(event)) => event,
            None => return Err(anyhow!("Gossip event channel closed")),
            Some(Err(err)) => match err {
                RecvError::Lagged(n) => {
                    error!("GossipActor too slow (lagged by {n}) - dropping gossip event");
                    return Ok(());
                }
                RecvError::Closed => {
                    return Err(anyhow!("Gossip event channel closed"));
                }
            },
        };
        let namespace: NamespaceId = topic.as_bytes().into();
        if let Err(err) = self.on_gossip_event_inner(namespace, event).await {
            error!(namespace = %namespace.fmt_short(), ?err, "Failed to process gossip event");
        }
        Ok(())
    }

    async fn on_gossip_event_inner(&mut self, namespace: NamespaceId, event: Event) -> Result<()> {
        match event {
            Event::Received(msg) => {
                let op: Op = postcard::from_bytes(&msg.content)?;
                match op {
                    Op::Put(entry) => {
                        debug!(peer = %msg.delivered_from.fmt_short(), namespace = %namespace.fmt_short(), "received entry via gossip");
                        // Insert the entry into our replica.
                        // If the message was broadcast with neighbor scope, or is received
                        // directly from the author, we assume that the content is available at
                        // that peer. Otherwise we don't.
                        // The download is not triggered here, but in the `on_replica_event`
                        // handler for the `InsertRemote` event.
                        let content_status = match msg.scope.is_direct() {
                            true => ContentStatus::Complete,
                            false => ContentStatus::Missing,
                        };
                        let from = *msg.delivered_from.as_bytes();
                        self.sync
                            .insert_remote(namespace, entry, from, content_status)
                            .await?;
                    }
                    Op::ContentReady(hash) => {
                        self.to_sync_actor
                            .send(ToLiveActor::NeighborContentReady {
                                namespace,
                                node: msg.delivered_from,
                                hash,
                            })
                            .await?;
                    }
                    Op::SyncReport(report) => {
                        self.to_sync_actor
                            .send(ToLiveActor::IncomingSyncReport {
                                from: msg.delivered_from,
                                report,
                            })
                            .await?;
                    }
                }
            }
            // A new neighbor appeared in the gossip swarm. Try to sync with it directly.
            // [Self::sync_with_peer] will check to not resync with peers synced previously in the
            // same session. TODO: Maybe this is too broad and leads to too many sync requests.
            Event::NeighborUp(peer) => {
                self.to_sync_actor
                    .send(ToLiveActor::NeighborUp { namespace, peer })
                    .await?;
            }
            Event::NeighborDown(peer) => {
                self.to_sync_actor
                    .send(ToLiveActor::NeighborDown { namespace, peer })
                    .await?;
            }
        }
        Ok(())
    }
}<|MERGE_RESOLUTION|>--- conflicted
+++ resolved
@@ -108,11 +108,8 @@
                 return Ok(false);
             }
             ToGossipActor::Join { namespace, peers } => {
-<<<<<<< HEAD
                 debug!(?namespace, peers = peers.len(), "join gossip");
-=======
                 let gossip = self.gossip.clone();
->>>>>>> 6fbf4a92
                 // join gossip for the topic to receive and send message
                 let fut = async move {
                     let res = gossip.join(namespace.into(), peers).await;
