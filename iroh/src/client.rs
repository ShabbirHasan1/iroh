--- conflicted
+++ resolved
@@ -9,24 +9,6 @@
 mod mem;
 mod quic;
 
-<<<<<<< HEAD
-mod authors;
-mod blobs;
-mod docs;
-mod gossip;
-mod node;
-mod tags;
-
-pub use self::authors::Client as AuthorsClient;
-pub use self::blobs::{
-    BlobAddOutcome, BlobAddProgress, BlobDownloadOutcome, BlobDownloadProgress, BlobReader,
-    BlobStatus, Client as BlobsClient,
-};
-pub use self::docs::{Client as DocsClient, Doc, Entry, LiveEvent};
-pub use self::gossip::Client as GossipClient;
-pub use self::node::Client as NodeClient;
-pub use self::tags::Client as TagsClient;
-=======
 pub use self::mem::{Doc as MemDoc, Iroh as MemIroh, RpcClient as MemRpcClient};
 pub use self::node::NodeStatus;
 pub use self::quic::{Doc as QuicDoc, Iroh as QuicIroh, RpcClient as QuicRpcClient};
@@ -36,8 +18,8 @@
 pub mod authors;
 pub mod blobs;
 pub mod docs;
+pub mod gossip;
 pub mod tags;
->>>>>>> d0662c2d
 
 mod node;
 
@@ -51,15 +33,11 @@
     /// Client for author operations.
     pub authors: authors::Client<C>,
     /// Client for tags operations.
-<<<<<<< HEAD
-    pub tags: TagsClient<C>,
+    pub tags: tags::Client<C>,
     /// Client for tags operations.
-    pub gossip: GossipClient<C>,
-=======
-    pub tags: tags::Client<C>,
+    pub gossip: gossip::Client<C>,
 
     rpc: RpcClient<RpcService, C>,
->>>>>>> d0662c2d
 }
 
 impl<C> Iroh<C>
@@ -69,20 +47,12 @@
     /// Create a new high-level client to a Iroh node from the low-level RPC client.
     pub fn new(rpc: RpcClient<RpcService, C>) -> Self {
         Self {
-<<<<<<< HEAD
-            node: NodeClient { rpc: rpc.clone() },
-            blobs: BlobsClient { rpc: rpc.clone() },
-            docs: DocsClient { rpc: rpc.clone() },
-            authors: AuthorsClient { rpc: rpc.clone() },
-            gossip: GossipClient { rpc: rpc.clone() },
-            tags: TagsClient { rpc },
-=======
             blobs: blobs::Client { rpc: rpc.clone() },
             docs: docs::Client { rpc: rpc.clone() },
             authors: authors::Client { rpc: rpc.clone() },
+            gossip: gossip::Client { rpc: rpc.clone() },
             tags: tags::Client { rpc: rpc.clone() },
             rpc,
->>>>>>> d0662c2d
         }
     }
 }
