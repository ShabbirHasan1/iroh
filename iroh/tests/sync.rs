--- conflicted
+++ resolved
@@ -7,11 +7,7 @@
 
 use anyhow::{anyhow, bail, Context, Result};
 use bytes::Bytes;
-<<<<<<< HEAD
 use futures_lite::{Stream, StreamExt};
-=======
-use futures::{FutureExt, Stream, StreamExt, TryStreamExt};
->>>>>>> 26e45644
 use iroh::{
     client::{mem::Doc, Entry, LiveEvent},
     node::{Builder, Node},
