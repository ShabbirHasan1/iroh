[package]
name = "iroh"
version = "0.5.1"
edition = "2021"
readme = "README.md"
description = "Bytes. Distributed."
license = "MIT OR Apache-2.0"
authors = ["dignifiedquire <me@dignifiedquire.com>", "n0 team"]
repository = "https://github.com/n0-computer/iroh"
default-run = "iroh"

# Sadly this also needs to be updated in .github/workflows/ci.yml
rust-version = "1.66"

[dependencies]
anyhow = { version = "1", features = ["backtrace"] }
bao-tree = { version = "0.6.3", features = ["tokio_fsm"], default-features = false }
bytes = "1"
derive_more = { version = "1.0.0-beta.1", features = ["debug", "display", "from", "try_into"] }
flume = "0.10.14"
futures = "0.3.25"
genawaiter = { version = "0.99", default-features = false, features = ["futures03"] }
hex = { version = "0.4.3" }
iroh-bytes = { version = "0.5.0", path = "../iroh-bytes" }
iroh-io = { version = "0.2.2" }
iroh-metrics = { version = "0.5.0", path = "../iroh-metrics", optional = true }
iroh-net = { version = "0.5.1", path = "../iroh-net" }
num_cpus = { version = "1.15.0" }
portable-atomic = "1"
iroh-sync = { version = "0.5.1", path = "../iroh-sync" }
iroh-gossip = { version = "0.5.1", path = "../iroh-gossip" }
once_cell = "1.18.0"
parking_lot = "0.12.1"
postcard = { version = "1", default-features = false, features = ["alloc", "use-std", "experimental-derive"] }
quic-rpc = { version = "0.6", default-features = false, features = ["flume-transport", "quinn-transport"] }
quinn = "0.10"
range-collections = { version = "0.4.0" }
rand = "0.8"
serde = { version = "1", features = ["derive"] }
thiserror = "1"
tokio = { version = "1", features = ["io-util", "rt"] }
tokio-stream = "0.1"
tokio-util = { version = "0.7", features = ["io-util", "io"] }
tracing = "0.1"
walkdir = "2"

# CLI
clap = { version = "4", features = ["derive"], optional = true }
config = { version = "0.13.1", default-features = false, features = ["toml", "preserve_order"], optional = true }
console = { version = "0.15.5", optional = true }
dirs-next = { version = "2.0.0", optional = true }
indicatif = { version = "0.17", features = ["tokio"], optional = true }
multibase = { version = "0.9.1", optional = true }
tempfile = { version = "3.4", optional = true }
tracing-subscriber = { version = "0.3", features = ["env-filter"], optional = true }
data-encoding = "2.4.0"
url = { version = "2.4", features = ["serde"] }

# Examples
ed25519-dalek = { version = "=2.0.0-rc.3", features = ["serde", "rand_core"], optional = true }
shell-words = { version = "1.1.0", optional = true }
shellexpand = { version = "3.1.0", optional = true }
rustyline = { version = "12.0.0", optional = true }
itertools = "0.11.0"

[features]
<<<<<<< HEAD
default = ["cli", "metrics", "sync"]
sync = ["metrics", "flat-db", "iroh-sync/fs-store"]
cli = ["clap", "config", "console", "dirs-next", "indicatif", "multibase", "tempfile", "tokio/rt-multi-thread", "tracing-subscriber"]
=======
default = ["cli", "metrics"]
cli = ["clap", "config", "console", "dirs-next", "indicatif", "multibase", "quic-rpc/quinn-transport", "tempfile", "tokio/rt-multi-thread", "tracing-subscriber", "flat-db", "mem-db", "iroh-collection"]
>>>>>>> 5c7cbf16
metrics = ["iroh-metrics", "flat-db", "mem-db", "iroh-collection"]
mem-db = []
flat-db = []
iroh-collection = []
test = []
<<<<<<< HEAD
example-sync = ["cli", "ed25519-dalek", "shell-words", "shellexpand", "sync", "rustyline"]
=======
example-sync = ["cli", "ed25519-dalek", "shell-words", "shellexpand", "rustyline"]
>>>>>>> 5c7cbf16

[dev-dependencies]
anyhow = { version = "1", features = ["backtrace"] }
bytes = "1"
duct = "0.13.6"
genawaiter = { version = "0.99", features = ["futures03"] }
nix = "0.26.2"
<<<<<<< HEAD
=======
proptest = "1.2.0"
>>>>>>> 5c7cbf16
regex = { version = "1.7.1", features = ["std"] }
tempfile = "3.4"
testdir = "0.8"
tokio = { version = "1", features = ["macros", "io-util", "rt"] }
tracing-subscriber = { version = "0.3", features = ["env-filter"] }

[[bin]]
name = "iroh"
required-features = ["cli"]

[[example]]
name = "collection"
required-features = ["mem-db", "iroh-collection"]

[[example]]
name = "dump-blob-stream"
required-features = ["mem-db", "iroh-collection"]

[[example]]
name = "hello-world"
required-features = ["mem-db"]

[[example]]
<<<<<<< HEAD
name = "dump-blob-fsm"
required-features = []

[[example]]
=======
>>>>>>> 5c7cbf16
name = "sync"
required-features = ["example-sync"]<|MERGE_RESOLUTION|>--- conflicted
+++ resolved
@@ -64,24 +64,14 @@
 itertools = "0.11.0"
 
 [features]
-<<<<<<< HEAD
-default = ["cli", "metrics", "sync"]
-sync = ["metrics", "flat-db", "iroh-sync/fs-store"]
-cli = ["clap", "config", "console", "dirs-next", "indicatif", "multibase", "tempfile", "tokio/rt-multi-thread", "tracing-subscriber"]
-=======
 default = ["cli", "metrics"]
 cli = ["clap", "config", "console", "dirs-next", "indicatif", "multibase", "quic-rpc/quinn-transport", "tempfile", "tokio/rt-multi-thread", "tracing-subscriber", "flat-db", "mem-db", "iroh-collection"]
->>>>>>> 5c7cbf16
 metrics = ["iroh-metrics", "flat-db", "mem-db", "iroh-collection"]
 mem-db = []
 flat-db = []
 iroh-collection = []
 test = []
-<<<<<<< HEAD
-example-sync = ["cli", "ed25519-dalek", "shell-words", "shellexpand", "sync", "rustyline"]
-=======
 example-sync = ["cli", "ed25519-dalek", "shell-words", "shellexpand", "rustyline"]
->>>>>>> 5c7cbf16
 
 [dev-dependencies]
 anyhow = { version = "1", features = ["backtrace"] }
@@ -89,10 +79,7 @@
 duct = "0.13.6"
 genawaiter = { version = "0.99", features = ["futures03"] }
 nix = "0.26.2"
-<<<<<<< HEAD
-=======
 proptest = "1.2.0"
->>>>>>> 5c7cbf16
 regex = { version = "1.7.1", features = ["std"] }
 tempfile = "3.4"
 testdir = "0.8"
@@ -116,12 +103,9 @@
 required-features = ["mem-db"]
 
 [[example]]
-<<<<<<< HEAD
 name = "dump-blob-fsm"
 required-features = []
 
 [[example]]
-=======
->>>>>>> 5c7cbf16
 name = "sync"
 required-features = ["example-sync"]