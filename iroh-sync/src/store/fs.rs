//! On disk storage for replicas.

use std::{cmp::Ordering, collections::HashMap, path::Path, sync::Arc};

use anyhow::{bail, Result};
use ouroboros::self_referencing;
use parking_lot::RwLock;
use rand_core::CryptoRngCore;
use redb::{
    AccessGuard, Database, MultimapRange, MultimapTableDefinition, MultimapValue,
    ReadOnlyMultimapTable, ReadTransaction, ReadableMultimapTable, ReadableTable, StorageError,
    TableDefinition,
};

use crate::{
    ranger::{AsFingerprint, Fingerprint, Range},
    store::Store as _,
    sync::{
        Author, AuthorId, Entry, EntrySignature, Namespace, NamespaceId, Record, RecordIdentifier,
        Replica, SignedEntry,
    },
};

use self::ouroboros_impl_range_all_iterator::BorrowedMutFields;

/// Manages the replicas and authors for an instance.
#[derive(Debug, Clone)]
pub struct Store {
    db: Arc<Database>,
    replicas: Arc<RwLock<HashMap<NamespaceId, Replica<StoreInstance>>>>,
}

// Table Definitions

// Authors
// Table
// Key: [u8; 32] # AuthorId
// Value: #[u8; 32] # Author
const AUTHORS_TABLE: TableDefinition<&[u8; 32], &[u8; 32]> = TableDefinition::new("authors-1");

// Namespaces
// Table
// Key: [u8; 32] # NamespaceId
// Value: #[u8; 32] # Namespace
const NAMESPACES_TABLE: TableDefinition<&[u8; 32], &[u8; 32]> =
    TableDefinition::new("namespaces-1");

// Records
// Multimap
// Key: ([u8; 32], [u8; 32], Vec<u8>) # (NamespaceId, AuthorId, Key)
// Values:
//    (u64,  [u8; 32], [u8; 32], u64, [u8; 32])
//  # (timestamp, signature_namespace, signature_author, len, hash)

type RecordsId<'a> = (&'a [u8; 32], &'a [u8; 32], &'a [u8]);
type RecordsValue<'a> = (u64, &'a [u8; 64], &'a [u8; 64], u64, &'a [u8; 32]);
type RecordsRange<'a> = MultimapRange<'a, RecordsId<'static>, RecordsValue<'static>>;
type RecordsTable<'a> = ReadOnlyMultimapTable<'a, RecordsId<'static>, RecordsValue<'static>>;
type DbResult<T> = Result<T, StorageError>;

const RECORDS_TABLE: MultimapTableDefinition<RecordsId, RecordsValue> =
    MultimapTableDefinition::new("records-1");

impl Store {
    /// Create or open a store from a `path` to a database file.
    ///
    /// The file will be created if it does not exist, otherwise it will be opened.
    pub fn new(path: impl AsRef<Path>) -> Result<Self> {
        let db = Database::create(path)?;

        // Setup all tables
        let write_tx = db.begin_write()?;
        {
            let _table = write_tx.open_multimap_table(RECORDS_TABLE)?;
            let _table = write_tx.open_table(NAMESPACES_TABLE)?;
            let _table = write_tx.open_table(AUTHORS_TABLE)?;
        }
        write_tx.commit()?;

        Ok(Store {
            db: Arc::new(db),
            replicas: Default::default(),
        })
    }

    /// Stores a new namespace
    fn insert_namespace(&self, namespace: Namespace) -> Result<()> {
        let write_tx = self.db.begin_write()?;
        {
            let mut namespace_table = write_tx.open_table(NAMESPACES_TABLE)?;
            namespace_table.insert(namespace.id().as_bytes(), &namespace.to_bytes())?;
        }
        write_tx.commit()?;

        Ok(())
    }

    fn insert_author(&self, author: Author) -> Result<()> {
        let write_tx = self.db.begin_write()?;
        {
            let mut author_table = write_tx.open_table(AUTHORS_TABLE)?;
            author_table.insert(author.id().as_bytes(), &author.to_bytes())?;
        }
        write_tx.commit()?;

        Ok(())
    }
}

/// Iterator for entries in [`Store`]
// We use a struct with an inner enum to exclude the enum variants from the public API.
#[derive(Debug)]
pub struct GetIter<'s> {
    inner: GetIterInner<'s>,
}

#[derive(Debug)]
enum GetIterInner<'s> {
    All(RangeAllIterator<'s>),
    Latest(RangeLatestIterator<'s>),
    Single(std::option::IntoIter<anyhow::Result<SignedEntry>>),
}

impl<'s> Iterator for GetIter<'s> {
    type Item = anyhow::Result<SignedEntry>;

    fn next(&mut self) -> Option<Self::Item> {
        match &mut self.inner {
            GetIterInner::All(iter) => iter.next().map(|x| x.map(|(_id, entry)| entry)),
            GetIterInner::Latest(iter) => iter.next().map(|x| x.map(|(_id, entry)| entry)),
            GetIterInner::Single(iter) => iter.next(),
        }
    }
}

impl super::Store for Store {
    type Instance = StoreInstance;
    type GetIter<'a> = GetIter<'a>;
    type AuthorsIter<'a> = std::vec::IntoIter<Result<Author>>;
    type NamespaceIter<'a> = std::vec::IntoIter<Result<NamespaceId>>;

    fn open_replica(&self, namespace_id: &NamespaceId) -> Result<Option<Replica<Self::Instance>>> {
        if let Some(replica) = self.replicas.read().get(namespace_id) {
            return Ok(Some(replica.clone()));
        }

        let read_tx = self.db.begin_read()?;
        let namespace_table = read_tx.open_table(NAMESPACES_TABLE)?;
        let Some(namespace) = namespace_table.get(namespace_id.as_bytes())? else {
            return Ok(None);
        };
        let namespace = Namespace::from_bytes(namespace.value());
        let replica = Replica::new(namespace, StoreInstance::new(*namespace_id, self.clone()));
        self.replicas.write().insert(*namespace_id, replica.clone());
        Ok(Some(replica))
    }

    fn list_namespaces(&self) -> Result<Self::NamespaceIter<'_>> {
        // TODO: avoid collect
        let read_tx = self.db.begin_read()?;
        let namespace_table = read_tx.open_table(NAMESPACES_TABLE)?;
        let namespaces: Vec<_> = namespace_table
            .iter()?
            .map(|res| match res {
                Ok((_key, value)) => Ok(Namespace::from_bytes(value.value()).id()),
                Err(err) => Err(err.into()),
            })
            .collect();
        Ok(namespaces.into_iter())
    }

    fn get_author(&self, author_id: &AuthorId) -> Result<Option<Author>> {
        let read_tx = self.db.begin_read()?;
        let author_table = read_tx.open_table(AUTHORS_TABLE)?;
        let Some(author) = author_table.get(author_id.as_bytes())? else {
            return Ok(None);
        };

        let author = Author::from_bytes(author.value());
        Ok(Some(author))
    }

    fn new_author<R: CryptoRngCore + ?Sized>(&self, rng: &mut R) -> Result<Author> {
        let author = Author::new(rng);
        self.insert_author(author.clone())?;
        Ok(author)
    }

    fn list_authors(&self) -> Result<Self::AuthorsIter<'_>> {
        // TODO: avoid collect
        let read_tx = self.db.begin_read()?;
        let authors_table = read_tx.open_table(AUTHORS_TABLE)?;
        let authors: Vec<_> = authors_table
            .iter()?
            .map(|res| match res {
                Ok((_key, value)) => Ok(Author::from_bytes(value.value())),
                Err(err) => Err(err.into()),
            })
            .collect();

        Ok(authors.into_iter())
    }

    fn new_replica(&self, namespace: Namespace) -> Result<Replica<Self::Instance>> {
        let id = namespace.id();
        self.insert_namespace(namespace.clone())?;

        let replica = Replica::new(namespace, StoreInstance::new(id, self.clone()));

        self.replicas.write().insert(id, replica.clone());
        Ok(replica)
    }

    fn get(&self, namespace: NamespaceId, filter: super::GetFilter) -> Result<Self::GetIter<'_>> {
        use super::KeyFilter::*;
        let inner = match filter.latest {
            false => match (filter.key, filter.author) {
                (All, None) => GetIterInner::All(self.get_all(namespace)?),
                (Prefix(prefix), None) => {
                    GetIterInner::All(self.get_all_by_prefix(namespace, &prefix)?)
                }
                (Key(key), None) => GetIterInner::All(self.get_all_by_key(namespace, key)?),
                (Key(key), Some(author)) => {
                    GetIterInner::All(self.get_all_by_key_and_author(namespace, author, key)?)
                }
                (All, Some(_)) | (Prefix(_), Some(_)) => {
                    bail!("This filter combination is not yet supported")
                }
            },
            true => match (filter.key, filter.author) {
                (All, None) => GetIterInner::Latest(self.get_latest(namespace)?),
                (Prefix(prefix), None) => {
                    GetIterInner::Latest(self.get_latest_by_prefix(namespace, &prefix)?)
                }
                (Key(key), None) => GetIterInner::Latest(self.get_latest_by_key(namespace, key)?),
                (Key(key), Some(author)) => GetIterInner::Single(
                    self.get_latest_by_key_and_author(namespace, author, key)?
                        .map(Ok)
                        .into_iter(),
                ),
                (All, Some(_)) | (Prefix(_), Some(_)) => {
                    bail!("This filter combination is not yet supported")
                }
            },
        };
        Ok(GetIter { inner })
    }

    fn get_latest_by_key_and_author(
        &self,
        namespace: NamespaceId,
        author: AuthorId,
        key: impl AsRef<[u8]>,
    ) -> Result<Option<SignedEntry>> {
        let read_tx = self.db.begin_read()?;
        let record_table = read_tx.open_multimap_table(RECORDS_TABLE)?;

        let db_key = (namespace.as_bytes(), author.as_bytes(), key.as_ref());
        let records = record_table.get(db_key)?;
        let Some(record) = records.last() else {
            return Ok(None);
        };
        let record = record?;
        let (timestamp, namespace_sig, author_sig, len, hash) = record.value();
        let record = Record::new(timestamp, len, hash.into());
        let id = RecordIdentifier::new(key, namespace, author);
        let entry = Entry::new(id, record);
        let entry_signature = EntrySignature::from_parts(namespace_sig, author_sig);
        let signed_entry = SignedEntry::new(entry_signature, entry);

        Ok(Some(signed_entry))
    }
}

impl Store {
    fn get_latest_by_key(
        &self,
        namespace: NamespaceId,
        key: impl AsRef<[u8]>,
    ) -> Result<RangeLatestIterator<'_>> {
<<<<<<< HEAD
        let start = (namespace.as_bytes(), &[0u8; 32], &[][..]);
        let end = (namespace.as_bytes(), &[255u8; 32], &[][..]);
        let iter = RangeLatestIterator::try_new(
            self.db.begin_read()?,
            |read_tx| {
                read_tx
                    .open_multimap_table(RECORDS_TABLE)
                    .map_err(anyhow::Error::from)
            },
            |record_table| record_table.range(start..=end).map_err(anyhow::Error::from),
=======
        RangeLatestIterator::namespace(
            &self.db,
            &namespace,
            None,
>>>>>>> ca9f90c8
            RangeFilter::Key(key.as_ref().to_vec()),
        )
    }

    fn get_latest_by_prefix(
        &self,
        namespace: NamespaceId,
        prefix: impl AsRef<[u8]>,
    ) -> Result<RangeLatestIterator<'_>> {
<<<<<<< HEAD
        let start = (namespace.as_bytes(), &[0u8; 32], &[][..]);
        let end = (namespace.as_bytes(), &[255u8; 32], &[][..]);
        let iter = RangeLatestIterator::try_new(
            self.db.begin_read()?,
            |read_tx| {
                read_tx
                    .open_multimap_table(RECORDS_TABLE)
                    .map_err(anyhow::Error::from)
            },
            |record_table| record_table.range(start..=end).map_err(anyhow::Error::from),
=======
        RangeLatestIterator::namespace(
            &self.db,
            &namespace,
            None,
>>>>>>> ca9f90c8
            RangeFilter::Prefix(prefix.as_ref().to_vec()),
        )
    }

    fn get_latest(&self, namespace: NamespaceId) -> Result<RangeLatestIterator<'_>> {
<<<<<<< HEAD
        let start = (namespace.as_bytes(), &[0u8; 32], &[][..]);
        let end = (namespace.as_bytes(), &[255u8; 32], &[][..]);
        let iter = RangeLatestIterator::try_new(
            self.db.begin_read()?,
            |read_tx| {
                read_tx
                    .open_multimap_table(RECORDS_TABLE)
                    .map_err(anyhow::Error::from)
            },
            |record_table| record_table.range(start..=end).map_err(anyhow::Error::from),
            RangeFilter::None,
        )?;

        Ok(iter)
=======
        RangeLatestIterator::namespace(&self.db, &namespace, None, RangeFilter::None)
>>>>>>> ca9f90c8
    }

    fn get_all_by_key_and_author<'a, 'b: 'a>(
        &'a self,
        namespace: NamespaceId,
        author: AuthorId,
        key: impl AsRef<[u8]> + 'b,
    ) -> Result<RangeAllIterator<'a>> {
        let start = (namespace.as_bytes(), author.as_bytes(), key.as_ref());
        let end = (namespace.as_bytes(), author.as_bytes(), key.as_ref());
        RangeAllIterator::with_range(
            &self.db,
            |table| table.range(start..=end),
            RangeFilter::None,
        )
    }

    fn get_all_by_key(
        &self,
        namespace: NamespaceId,
        key: impl AsRef<[u8]>,
    ) -> Result<RangeAllIterator<'_>> {
        RangeAllIterator::namespace(
            &self.db,
            &namespace,
            RangeFilter::Key(key.as_ref().to_vec()),
        )
    }

    fn get_all_by_prefix(
        &self,
        namespace: NamespaceId,
        prefix: impl AsRef<[u8]>,
    ) -> Result<RangeAllIterator<'_>> {
        RangeAllIterator::namespace(
            &self.db,
            &namespace,
            RangeFilter::Prefix(prefix.as_ref().to_vec()),
        )
    }

    fn get_all(&self, namespace: NamespaceId) -> Result<RangeAllIterator<'_>> {
        RangeAllIterator::namespace(&self.db, &namespace, RangeFilter::None)
    }
}

/// [`Namespace`] specific wrapper around the [`Store`].
#[derive(Debug, Clone)]
pub struct StoreInstance {
    namespace: NamespaceId,
    store: Store,
}

impl StoreInstance {
    fn new(namespace: NamespaceId, store: Store) -> Self {
        StoreInstance { namespace, store }
    }
}

fn range_start(namespace: &NamespaceId) -> RecordsId {
    (namespace.as_bytes(), &[u8::MIN; 32], &[][..])
}
fn range_end(namespace: &NamespaceId) -> RecordsId {
    (namespace.as_bytes(), &[u8::MAX; 32], &[][..])
}

impl crate::ranger::Store<RecordIdentifier, SignedEntry> for StoreInstance {
    type Error = anyhow::Error;

    /// Get a the first key (or the default if none is available).
    fn get_first(&self) -> Result<RecordIdentifier> {
        let read_tx = self.store.db.begin_read()?;
        let record_table = read_tx.open_multimap_table(RECORDS_TABLE)?;

        // TODO: verify this fetches all keys with this namespace
        let start = range_start(&self.namespace);
        let end = range_end(&self.namespace);
        let mut records = record_table.range(start..=end)?;

        let Some(record) = records.next() else {
            return Ok(RecordIdentifier::default());
        };
        let (compound_key, _) = record?;
        let (namespace_id, author_id, key) = compound_key.value();

        let id = RecordIdentifier::from_parts(key, namespace_id, author_id)?;
        Ok(id)
    }

    fn get(&self, id: &RecordIdentifier) -> Result<Option<SignedEntry>> {
        self.store
            .get_latest_by_key_and_author(id.namespace(), id.author(), id.key())
    }

    fn len(&self) -> Result<usize> {
        let read_tx = self.store.db.begin_read()?;
        let record_table = read_tx.open_multimap_table(RECORDS_TABLE)?;

        // TODO: verify this fetches all keys with this namespace
        let start = range_start(&self.namespace);
        let end = range_end(&self.namespace);
        let records = record_table.range(start..=end)?;
        Ok(records.count())
    }

    fn is_empty(&self) -> Result<bool> {
        Ok(self.len()? == 0)
    }

<<<<<<< HEAD
    fn get_fingerprint(&self, range: &Range<RecordIdentifier>) -> Result<Fingerprint> {
        // TODO: optimize?

        let elements = self.get_range(range.clone())?;
=======
    fn get_fingerprint(
        &self,
        range: &Range<RecordIdentifier>,
        limit: Option<&Range<RecordIdentifier>>,
    ) -> Result<Fingerprint> {
        // TODO: optimize
        let elements = self.get_range(range.clone(), limit.cloned())?;

>>>>>>> ca9f90c8
        let mut fp = Fingerprint::empty();
        for el in elements {
            let el = el?;
            fp ^= el.0.as_fingerprint();
        }

        Ok(fp)
    }

    fn put(&mut self, k: RecordIdentifier, v: SignedEntry) -> Result<()> {
        // TODO: propagate error/not insertion?
        if v.verify().is_ok() {
            let timestamp = v.entry().record().timestamp();
            // TODO: verify timestamp is "reasonable"

            let write_tx = self.store.db.begin_write()?;
            {
                let mut record_table = write_tx.open_multimap_table(RECORDS_TABLE)?;
                let key = (k.namespace_bytes(), k.author_bytes(), k.key());
                let record = v.entry();
                let hash = record.content_hash();
                let value = (
                    timestamp,
                    &v.signature().namespace_signature().to_bytes(),
                    &v.signature().author_signature().to_bytes(),
                    record.content_len(),
                    hash.as_bytes(),
                );
                record_table.insert(key, value)?;
            }
            write_tx.commit()?;
        }
        Ok(())
    }

<<<<<<< HEAD
    type RangeIterator<'a> = RangeLatestIterator<'a>;
    fn get_range(&self, range: Range<RecordIdentifier>) -> Result<Self::RangeIterator<'_>> {
        // TODO: implement inverted range
        let range_start = range.x();
        let range_end = range.y();

        let start = (
            range_start.namespace_bytes(),
            range_start.author_bytes(),
            range_start.key(),
        );
        let end = (
            range_end.namespace_bytes(),
            range_end.author_bytes(),
            range_end.key(),
        );
        let iter = RangeLatestIterator::try_new(
            self.store.db.begin_read()?,
            |read_tx| {
                read_tx
                    .open_multimap_table(RECORDS_TABLE)
                    .map_err(anyhow::Error::from)
            },
            |record_table| record_table.range(start..=end).map_err(anyhow::Error::from),
            RangeFilter::None,
        )?;

=======
    type RangeIterator<'a> = std::iter::Chain<RangeLatestIterator<'a>, RangeLatestIterator<'a>>;
    fn get_range(
        &self,
        range: Range<RecordIdentifier>,
        limit: Option<Range<RecordIdentifier>>,
    ) -> Result<Self::RangeIterator<'_>> {
        let iter = match range.x().cmp(range.y()) {
            // identity range: iter1 = all, iter2 = none
            Ordering::Equal => {
                let start = range_start(&self.namespace);
                let end = range_end(&self.namespace);
                // iterator for all entries in replica
                let iter = RangeLatestIterator::with_range(
                    &self.store.db,
                    |table| table.range(start..end),
                    limit.clone(),
                    RangeFilter::None,
                )?;
                // empty iterator, returns nothing
                let iter2 = RangeLatestIterator::empty(&self.store.db)?;
                iter.chain(iter2)
            }
            // regular range: iter1 = x <= t < y, iter2 = none
            Ordering::Less => {
                let start = range.x().as_byte_tuple();
                let end = range.y().as_byte_tuple();
                // iterator for entries from range.x to range.y
                let iter = RangeLatestIterator::with_range(
                    &self.store.db,
                    |table| table.range(start..end),
                    limit.clone(),
                    RangeFilter::None,
                )?;
                // empty iterator
                let iter2 = RangeLatestIterator::empty(&self.store.db)?;
                iter.chain(iter2)
                // wrap-around range: iter1 = y <= t, iter2 = x >= t
            }
            Ordering::Greater => {
                let start = range_start(&self.namespace);
                let end = range.y().as_byte_tuple();
                // iterator for entries start to from range.y
                let iter = RangeLatestIterator::with_range(
                    &self.store.db,
                    |table| table.range(start..end),
                    limit.clone(),
                    RangeFilter::None,
                )?;
                let start = range.x().as_byte_tuple();
                let end = range_end(&self.namespace);
                // iterator for entries from range.x to end
                let iter2 = RangeLatestIterator::with_range(
                    &self.store.db,
                    |table| table.range(start..end),
                    limit.clone(),
                    RangeFilter::None,
                )?;
                iter.chain(iter2)
            }
        };
>>>>>>> ca9f90c8
        Ok(iter)
    }

    fn remove(&mut self, k: &RecordIdentifier) -> Result<Vec<SignedEntry>> {
        let write_tx = self.store.db.begin_write()?;
        let res = {
            let mut records_table = write_tx.open_multimap_table(RECORDS_TABLE)?;
            let key = (k.namespace_bytes(), k.author_bytes(), k.key());
            let records = records_table.remove_all(key)?;
            let mut res = Vec::new();
            for record in records.into_iter() {
                let record = record?;
                let (timestamp, namespace_sig, author_sig, len, hash) = record.value();
                let record = Record::new(timestamp, len, hash.into());
                let entry = Entry::new(k.clone(), record);
                let entry_signature = EntrySignature::from_parts(namespace_sig, author_sig);
                let signed_entry = SignedEntry::new(entry_signature, entry);
                res.push(signed_entry);
            }
            res
        };
        write_tx.commit()?;
        Ok(res)
    }

    type AllIterator<'a> = RangeLatestIterator<'a>;

    fn all(&self) -> Result<Self::AllIterator<'_>> {
<<<<<<< HEAD
        let start = (self.namespace.as_bytes(), &[0u8; 32], &[][..]);
        let end = (self.namespace.as_bytes(), &[255u8; 32], &[][..]);
        let iter = RangeLatestIterator::try_new(
            self.store.db.begin_read()?,
            |read_tx| {
                read_tx
                    .open_multimap_table(RECORDS_TABLE)
                    .map_err(anyhow::Error::from)
            },
            |record_table| record_table.range(start..=end).map_err(anyhow::Error::from),
=======
        let iter = RangeLatestIterator::namespace(
            &self.store.db,
            &self.namespace,
            None,
>>>>>>> ca9f90c8
            RangeFilter::None,
        )?;

        Ok(iter)
    }
}

#[self_referencing]
pub struct RangeLatestIterator<'a> {
    read_tx: ReadTransaction<'a>,
    #[borrows(read_tx)]
    #[covariant]
    record_table: RecordsTable<'this>,
    #[covariant]
    #[borrows(record_table)]
<<<<<<< HEAD
    records: MultimapRange<'this, RecordsId<'static>, RecordsValue<'static>>,
=======
    records: RecordsRange<'this>,
    limit: Option<Range<RecordIdentifier>>,
>>>>>>> ca9f90c8
    filter: RangeFilter,
}

impl<'a> RangeLatestIterator<'a> {
    fn with_range(
        db: &'a Arc<Database>,
        range: impl for<'this> FnOnce(&'this RecordsTable<'this>) -> DbResult<RecordsRange<'this>>,
        limit: Option<Range<RecordIdentifier>>,
        filter: RangeFilter,
    ) -> anyhow::Result<Self> {
        let iter = RangeLatestIterator::try_new(
            db.begin_read()?,
            |read_tx| {
                read_tx
                    .open_multimap_table(RECORDS_TABLE)
                    .map_err(anyhow::Error::from)
            },
            |record_table| range(record_table).map_err(anyhow::Error::from),
            limit,
            filter,
        )?;
        Ok(iter)
    }

    fn namespace(
        db: &'a Arc<Database>,
        namespace: &NamespaceId,
        limit: Option<Range<RecordIdentifier>>,
        filter: RangeFilter,
    ) -> anyhow::Result<Self> {
        let start = range_start(namespace);
        let end = range_end(namespace);
        Self::with_range(db, |table| table.range(start..=end), limit, filter)
    }
    fn empty(db: &'a Arc<Database>) -> anyhow::Result<Self> {
        let start = (&[0u8; 32], &[0u8; 32], &[0u8][..]);
        let end = (&[0u8; 32], &[0u8; 32], &[0u8][..]);
        Self::with_range(db, |table| table.range(start..end), None, RangeFilter::None)
    }
}

impl std::fmt::Debug for RangeLatestIterator<'_> {
    fn fmt(&self, f: &mut std::fmt::Formatter<'_>) -> std::fmt::Result {
        f.debug_struct("RangeLatestIterator")
            .finish_non_exhaustive()
    }
}

impl Iterator for RangeLatestIterator<'_> {
    type Item = Result<(RecordIdentifier, SignedEntry)>;

    fn next(&mut self) -> Option<Self::Item> {
        self.with_mut(|fields| {
            for next in fields.records.by_ref() {
                let next = match next {
                    Ok(next) => next,
                    Err(err) => return Some(Err(err.into())),
                };

                let (namespace, author, key) = next.0.value();
                let id = match RecordIdentifier::from_parts(key, namespace, author) {
                    Ok(id) => id,
                    Err(err) => return Some(Err(err)),
                };
                if fields.filter.matches(&id) {
                    let last = next.1.last();
                    let value = match last? {
                        Ok(value) => value,
                        Err(err) => return Some(Err(err.into())),
                    };
                    let (timestamp, namespace_sig, author_sig, len, hash) = value.value();
                    let record = Record::new(timestamp, len, hash.into());
                    let entry = Entry::new(id.clone(), record);
                    let entry_signature = EntrySignature::from_parts(namespace_sig, author_sig);
                    let signed_entry = SignedEntry::new(entry_signature, entry);

                    return Some(Ok((id, signed_entry)));
                }
            }
            None
        })
    }
}

#[self_referencing]
pub struct RangeAllIterator<'a> {
    read_tx: ReadTransaction<'a>,
    #[borrows(read_tx)]
    #[covariant]
    record_table: RecordsTable<'this>,
    #[covariant]
    #[borrows(record_table)]
    records: (
        RecordsRange<'this>,
        Option<(
            AccessGuard<'this, RecordsId<'static>>,
            MultimapValue<'this, RecordsValue<'static>>,
            RecordIdentifier,
        )>,
    ),
    filter: RangeFilter,
}

impl<'a> RangeAllIterator<'a> {
    fn with_range(
        db: &'a Arc<Database>,
        range: impl for<'this> FnOnce(&'this RecordsTable<'this>) -> DbResult<RecordsRange<'this>>,
        filter: RangeFilter,
    ) -> anyhow::Result<Self> {
        let iter = RangeAllIterator::try_new(
            db.begin_read()?,
            |read_tx| {
                read_tx
                    .open_multimap_table(RECORDS_TABLE)
                    .map_err(anyhow::Error::from)
            },
            |record_table| {
                range(record_table)
                    .map_err(anyhow::Error::from)
                    .map(|v| (v, None))
            },
            filter,
        )?;
        Ok(iter)
    }

    fn namespace(
        db: &'a Arc<Database>,
        namespace: &NamespaceId,
        filter: RangeFilter,
    ) -> anyhow::Result<Self> {
        let start = range_start(namespace);
        let end = range_end(namespace);
        Self::with_range(db, |table| table.range(start..=end), filter)
    }
}

#[derive(Debug)]
enum RangeFilter {
    None,
    Prefix(Vec<u8>),
    Key(Vec<u8>),
}

impl RangeFilter {
    fn matches(&self, id: &RecordIdentifier) -> bool {
        match self {
            RangeFilter::None => true,
            RangeFilter::Prefix(ref prefix) => id.key().starts_with(prefix),
            RangeFilter::Key(ref key) => id.key() == key,
        }
    }
}

impl std::fmt::Debug for RangeAllIterator<'_> {
    fn fmt(&self, f: &mut std::fmt::Formatter<'_>) -> std::fmt::Result {
        f.debug_struct("RangeAllIterator").finish_non_exhaustive()
    }
}

/// Advance the internal iterator to the next set of multimap values
fn next_iter(fields: &mut BorrowedMutFields) -> Result<()> {
    for next_iter in fields.records.0.by_ref() {
        let (id_guard, values_guard) = next_iter?;
        let (namespace, author, key) = id_guard.value();
        let id = RecordIdentifier::from_parts(key, namespace, author)?;
        if fields.filter.matches(&id) {
            fields.records.1 = Some((id_guard, values_guard, id));
            return Ok(());
        }
    }
    Ok(())
}

impl Iterator for RangeAllIterator<'_> {
    type Item = Result<(RecordIdentifier, SignedEntry)>;

    fn next(&mut self) -> Option<Self::Item> {
        self.with_mut(|mut fields| {
            loop {
                if fields.records.1.is_none() {
                    if let Err(err) = next_iter(&mut fields) {
                        return Some(Err(err));
                    }
                }
                // If this is None, nothing is available anymore
                let (_id_guard, values_guard, id) = fields.records.1.as_mut()?;

                match values_guard.next() {
                    Some(Ok(value)) => {
                        let (timestamp, namespace_sig, author_sig, len, hash) = value.value();
                        let record = Record::new(timestamp, len, hash.into());
                        let entry = Entry::new(id.clone(), record);
                        let entry_signature = EntrySignature::from_parts(namespace_sig, author_sig);
                        let signed_entry = SignedEntry::new(entry_signature, entry);
                        return Some(Ok((id.clone(), signed_entry)));
                    }
                    Some(Err(err)) => return Some(Err(err.into())),
                    None => {
                        // clear the current
                        fields.records.1 = None;
                    }
                }
            }
        })
    }
}

#[cfg(test)]
mod tests {
    use crate::ranger::Store as _;
    use crate::store::Store as _;

    use super::*;

    #[test]
    fn test_basics() -> Result<()> {
        let dbfile = tempfile::NamedTempFile::new()?;
        let store = Store::new(dbfile.path())?;

        let author = store.new_author(&mut rand::thread_rng())?;
        let namespace = Namespace::new(&mut rand::thread_rng());
        let replica = store.new_replica(namespace.clone())?;

        let replica_back = store.open_replica(&namespace.id())?.unwrap();
        assert_eq!(
            replica.namespace().as_bytes(),
            replica_back.namespace().as_bytes()
        );

        let author_back = store.get_author(&author.id())?.unwrap();
        assert_eq!(author.to_bytes(), author_back.to_bytes(),);

        let mut wrapper = StoreInstance::new(namespace.id(), store.clone());
        for i in 0..5 {
            let id = RecordIdentifier::new(format!("hello-{i}"), namespace.id(), author.id());
            let entry = Entry::new(
                id.clone(),
                Record::from_data(format!("world-{i}"), namespace.id()),
            );
            let entry = SignedEntry::from_entry(entry, &namespace, &author);
            wrapper.put(id, entry)?;
        }

        // all
        let all: Vec<_> = wrapper.all()?.collect();
        assert_eq!(all.len(), 5);

        // add a second version
        for i in 0..5 {
            let id = RecordIdentifier::new(format!("hello-{i}"), namespace.id(), author.id());
            let entry = Entry::new(
                id.clone(),
                Record::from_data(format!("world-{i}-2"), namespace.id()),
            );
            let entry = SignedEntry::from_entry(entry, &namespace, &author);
            wrapper.put(id, entry)?;
        }

        // get all
        let entries = store.get_all(namespace.id())?.collect::<Result<Vec<_>>>()?;
        assert_eq!(entries.len(), 10);

        // get all prefix
        let entries = store
            .get_all_by_prefix(namespace.id(), "hello-")?
            .collect::<Result<Vec<_>>>()?;
        assert_eq!(entries.len(), 10);

        // get latest
        let entries = store
            .get_latest(namespace.id())?
            .collect::<Result<Vec<_>>>()?;
        assert_eq!(entries.len(), 5);

        // get latest by prefix
        let entries = store
            .get_latest_by_prefix(namespace.id(), "hello-")?
            .collect::<Result<Vec<_>>>()?;
        assert_eq!(entries.len(), 5);

        // delete and get
        for i in 0..5 {
            let id = RecordIdentifier::new(format!("hello-{i}"), namespace.id(), author.id());
            let res = wrapper.get(&id)?;
            assert!(res.is_some());
            let out = wrapper.remove(&id)?;
            assert_eq!(out.len(), 2);
            for val in out {
                assert_eq!(val.entry().id(), &id);
            }
            let res = wrapper.get(&id)?;
            assert!(res.is_none());
        }

        // get latest
        let entries = store
            .get_latest(namespace.id())?
            .collect::<Result<Vec<_>>>()?;
        assert_eq!(entries.len(), 0);

        Ok(())
    }
}<|MERGE_RESOLUTION|>--- conflicted
+++ resolved
@@ -278,23 +278,9 @@
         namespace: NamespaceId,
         key: impl AsRef<[u8]>,
     ) -> Result<RangeLatestIterator<'_>> {
-<<<<<<< HEAD
-        let start = (namespace.as_bytes(), &[0u8; 32], &[][..]);
-        let end = (namespace.as_bytes(), &[255u8; 32], &[][..]);
-        let iter = RangeLatestIterator::try_new(
-            self.db.begin_read()?,
-            |read_tx| {
-                read_tx
-                    .open_multimap_table(RECORDS_TABLE)
-                    .map_err(anyhow::Error::from)
-            },
-            |record_table| record_table.range(start..=end).map_err(anyhow::Error::from),
-=======
         RangeLatestIterator::namespace(
             &self.db,
             &namespace,
-            None,
->>>>>>> ca9f90c8
             RangeFilter::Key(key.as_ref().to_vec()),
         )
     }
@@ -304,46 +290,15 @@
         namespace: NamespaceId,
         prefix: impl AsRef<[u8]>,
     ) -> Result<RangeLatestIterator<'_>> {
-<<<<<<< HEAD
-        let start = (namespace.as_bytes(), &[0u8; 32], &[][..]);
-        let end = (namespace.as_bytes(), &[255u8; 32], &[][..]);
-        let iter = RangeLatestIterator::try_new(
-            self.db.begin_read()?,
-            |read_tx| {
-                read_tx
-                    .open_multimap_table(RECORDS_TABLE)
-                    .map_err(anyhow::Error::from)
-            },
-            |record_table| record_table.range(start..=end).map_err(anyhow::Error::from),
-=======
         RangeLatestIterator::namespace(
             &self.db,
             &namespace,
-            None,
->>>>>>> ca9f90c8
             RangeFilter::Prefix(prefix.as_ref().to_vec()),
         )
     }
 
     fn get_latest(&self, namespace: NamespaceId) -> Result<RangeLatestIterator<'_>> {
-<<<<<<< HEAD
-        let start = (namespace.as_bytes(), &[0u8; 32], &[][..]);
-        let end = (namespace.as_bytes(), &[255u8; 32], &[][..]);
-        let iter = RangeLatestIterator::try_new(
-            self.db.begin_read()?,
-            |read_tx| {
-                read_tx
-                    .open_multimap_table(RECORDS_TABLE)
-                    .map_err(anyhow::Error::from)
-            },
-            |record_table| record_table.range(start..=end).map_err(anyhow::Error::from),
-            RangeFilter::None,
-        )?;
-
-        Ok(iter)
-=======
-        RangeLatestIterator::namespace(&self.db, &namespace, None, RangeFilter::None)
->>>>>>> ca9f90c8
+        RangeLatestIterator::namespace(&self.db, &namespace, RangeFilter::None)
     }
 
     fn get_all_by_key_and_author<'a, 'b: 'a>(
@@ -453,21 +408,10 @@
         Ok(self.len()? == 0)
     }
 
-<<<<<<< HEAD
     fn get_fingerprint(&self, range: &Range<RecordIdentifier>) -> Result<Fingerprint> {
-        // TODO: optimize?
-
+        // TODO: optimize
         let elements = self.get_range(range.clone())?;
-=======
-    fn get_fingerprint(
-        &self,
-        range: &Range<RecordIdentifier>,
-        limit: Option<&Range<RecordIdentifier>>,
-    ) -> Result<Fingerprint> {
-        // TODO: optimize
-        let elements = self.get_range(range.clone(), limit.cloned())?;
-
->>>>>>> ca9f90c8
+
         let mut fp = Fingerprint::empty();
         for el in elements {
             let el = el?;
@@ -503,41 +447,8 @@
         Ok(())
     }
 
-<<<<<<< HEAD
-    type RangeIterator<'a> = RangeLatestIterator<'a>;
+    type RangeIterator<'a> = std::iter::Chain<RangeLatestIterator<'a>, RangeLatestIterator<'a>>;
     fn get_range(&self, range: Range<RecordIdentifier>) -> Result<Self::RangeIterator<'_>> {
-        // TODO: implement inverted range
-        let range_start = range.x();
-        let range_end = range.y();
-
-        let start = (
-            range_start.namespace_bytes(),
-            range_start.author_bytes(),
-            range_start.key(),
-        );
-        let end = (
-            range_end.namespace_bytes(),
-            range_end.author_bytes(),
-            range_end.key(),
-        );
-        let iter = RangeLatestIterator::try_new(
-            self.store.db.begin_read()?,
-            |read_tx| {
-                read_tx
-                    .open_multimap_table(RECORDS_TABLE)
-                    .map_err(anyhow::Error::from)
-            },
-            |record_table| record_table.range(start..=end).map_err(anyhow::Error::from),
-            RangeFilter::None,
-        )?;
-
-=======
-    type RangeIterator<'a> = std::iter::Chain<RangeLatestIterator<'a>, RangeLatestIterator<'a>>;
-    fn get_range(
-        &self,
-        range: Range<RecordIdentifier>,
-        limit: Option<Range<RecordIdentifier>>,
-    ) -> Result<Self::RangeIterator<'_>> {
         let iter = match range.x().cmp(range.y()) {
             // identity range: iter1 = all, iter2 = none
             Ordering::Equal => {
@@ -547,7 +458,6 @@
                 let iter = RangeLatestIterator::with_range(
                     &self.store.db,
                     |table| table.range(start..end),
-                    limit.clone(),
                     RangeFilter::None,
                 )?;
                 // empty iterator, returns nothing
@@ -562,7 +472,6 @@
                 let iter = RangeLatestIterator::with_range(
                     &self.store.db,
                     |table| table.range(start..end),
-                    limit.clone(),
                     RangeFilter::None,
                 )?;
                 // empty iterator
@@ -577,7 +486,6 @@
                 let iter = RangeLatestIterator::with_range(
                     &self.store.db,
                     |table| table.range(start..end),
-                    limit.clone(),
                     RangeFilter::None,
                 )?;
                 let start = range.x().as_byte_tuple();
@@ -586,13 +494,11 @@
                 let iter2 = RangeLatestIterator::with_range(
                     &self.store.db,
                     |table| table.range(start..end),
-                    limit.clone(),
                     RangeFilter::None,
                 )?;
                 iter.chain(iter2)
             }
         };
->>>>>>> ca9f90c8
         Ok(iter)
     }
 
@@ -621,25 +527,8 @@
     type AllIterator<'a> = RangeLatestIterator<'a>;
 
     fn all(&self) -> Result<Self::AllIterator<'_>> {
-<<<<<<< HEAD
-        let start = (self.namespace.as_bytes(), &[0u8; 32], &[][..]);
-        let end = (self.namespace.as_bytes(), &[255u8; 32], &[][..]);
-        let iter = RangeLatestIterator::try_new(
-            self.store.db.begin_read()?,
-            |read_tx| {
-                read_tx
-                    .open_multimap_table(RECORDS_TABLE)
-                    .map_err(anyhow::Error::from)
-            },
-            |record_table| record_table.range(start..=end).map_err(anyhow::Error::from),
-=======
-        let iter = RangeLatestIterator::namespace(
-            &self.store.db,
-            &self.namespace,
-            None,
->>>>>>> ca9f90c8
-            RangeFilter::None,
-        )?;
+        let iter =
+            RangeLatestIterator::namespace(&self.store.db, &self.namespace, RangeFilter::None)?;
 
         Ok(iter)
     }
@@ -653,12 +542,7 @@
     record_table: RecordsTable<'this>,
     #[covariant]
     #[borrows(record_table)]
-<<<<<<< HEAD
-    records: MultimapRange<'this, RecordsId<'static>, RecordsValue<'static>>,
-=======
     records: RecordsRange<'this>,
-    limit: Option<Range<RecordIdentifier>>,
->>>>>>> ca9f90c8
     filter: RangeFilter,
 }
 
@@ -666,7 +550,6 @@
     fn with_range(
         db: &'a Arc<Database>,
         range: impl for<'this> FnOnce(&'this RecordsTable<'this>) -> DbResult<RecordsRange<'this>>,
-        limit: Option<Range<RecordIdentifier>>,
         filter: RangeFilter,
     ) -> anyhow::Result<Self> {
         let iter = RangeLatestIterator::try_new(
@@ -677,7 +560,6 @@
                     .map_err(anyhow::Error::from)
             },
             |record_table| range(record_table).map_err(anyhow::Error::from),
-            limit,
             filter,
         )?;
         Ok(iter)
@@ -686,17 +568,16 @@
     fn namespace(
         db: &'a Arc<Database>,
         namespace: &NamespaceId,
-        limit: Option<Range<RecordIdentifier>>,
         filter: RangeFilter,
     ) -> anyhow::Result<Self> {
         let start = range_start(namespace);
         let end = range_end(namespace);
-        Self::with_range(db, |table| table.range(start..=end), limit, filter)
+        Self::with_range(db, |table| table.range(start..=end), filter)
     }
     fn empty(db: &'a Arc<Database>) -> anyhow::Result<Self> {
         let start = (&[0u8; 32], &[0u8; 32], &[0u8][..]);
         let end = (&[0u8; 32], &[0u8; 32], &[0u8][..]);
-        Self::with_range(db, |table| table.range(start..end), None, RangeFilter::None)
+        Self::with_range(db, |table| table.range(start..end), RangeFilter::None)
     }
 }
 
