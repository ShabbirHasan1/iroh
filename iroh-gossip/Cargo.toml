[package]
name = "iroh-gossip"
version = "0.17.0"
edition = "2021"
readme = "README.md"
description = "gossip messages over broadcast trees"
license = "MIT/Apache-2.0"
authors = ["n0 team"]
repository = "https://github.com/n0-computer/iroh"

# Sadly this also needs to be updated in .github/workflows/ci.yml
rust-version = "1.76"

[lints]
workspace = true

[dependencies]
# proto dependencies (required)
anyhow = { version = "1" }
blake3 = { package = "iroh-blake3", version = "1.4.5"}
bytes = { version = "1.4.0", features = ["serde"] }
derive_more = { version = "1.0.0-beta.6", features = ["add", "debug", "deref", "display", "from", "try_into", "into"] }
ed25519-dalek = { version = "2.0.0", features = ["serde", "rand_core"] }
indexmap = "2.0"
postcard = { version = "1", default-features = false, features = ["alloc", "use-std", "experimental-derive"] }
rand = { version = "0.8.5", features = ["std_rng"] }
rand_core = "0.6.4"
serde = { version = "1.0.164", features = ["derive"] }
tracing = "0.1"
iroh-metrics = { version = "0.17.0", path = "../iroh-metrics" }
iroh-base = { version = "0.17.0", path = "../iroh-base" }

# net dependencies (optional)
futures-lite = { version = "2.3", optional = true }
iroh-net = { path = "../iroh-net", version = "0.17.0", optional = true, default-features = false, features = ["test-utils"] }
tokio = { version = "1", optional = true, features = ["io-util", "sync", "rt", "macros", "net", "fs"] }
tokio-util = { version = "0.7.8", optional = true, features = ["codec"] }
genawaiter = { version = "0.99.1", default-features = false, features = ["futures03"] }

# dispatcher dependencies (optional)
futures-util = { version = "0.3.30", optional = true }
flume = { version = "0.11", optional = true }

[dev-dependencies]
clap = { version = "4", features = ["derive"] }
iroh-test = { path = "../iroh-test" }
rand_chacha = "0.3.1"
tracing-subscriber = { version = "0.3", features = ["env-filter"] }
url = "2.4.0"

[features]
<<<<<<< HEAD
default = ["net", "dispatcher"]
net = ["dep:futures-lite", "dep:iroh-net", "dep:quinn", "dep:tokio", "dep:tokio-util"]
dispatcher = ["dep:flume", "dep:futures-util"]
=======
default = ["net"]
net = ["dep:futures-lite", "dep:iroh-net", "dep:tokio", "dep:tokio-util"]
>>>>>>> d0662c2d

[[example]]
name = "chat"
required-features = ["net"]

[package.metadata.docs.rs]
all-features = true<|MERGE_RESOLUTION|>--- conflicted
+++ resolved
@@ -49,14 +49,9 @@
 url = "2.4.0"
 
 [features]
-<<<<<<< HEAD
 default = ["net", "dispatcher"]
-net = ["dep:futures-lite", "dep:iroh-net", "dep:quinn", "dep:tokio", "dep:tokio-util"]
+net = ["dep:futures-lite", "dep:iroh-net", "dep:tokio", "dep:tokio-util"]
 dispatcher = ["dep:flume", "dep:futures-util"]
-=======
-default = ["net"]
-net = ["dep:futures-lite", "dep:iroh-net", "dep:tokio", "dep:tokio-util"]
->>>>>>> d0662c2d
 
 [[example]]
 name = "chat"
