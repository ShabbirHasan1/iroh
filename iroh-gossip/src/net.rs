//! Networking for the `iroh-gossip` protocol

use std::{
    collections::HashMap, fmt, future::Future, net::SocketAddr, sync::Arc, task::Poll,
    time::Instant,
};

use anyhow::{anyhow, Context};
use bytes::{Bytes, BytesMut};
use futures::{stream::Stream, FutureExt};
use genawaiter::sync::{Co, Gen};
use iroh_net::{key::PublicKey, magic_endpoint::get_peer_id, MagicEndpoint};
use rand::rngs::StdRng;
use rand_core::SeedableRng;
use serde::{Deserialize, Serialize};
use tokio::{
    sync::{broadcast, mpsc, oneshot, watch},
    task::JoinHandle,
};
use tracing::{debug, trace, warn};

use self::util::{read_message, write_message, Dialer, Timers};
use crate::proto::{self, TopicId};

pub mod util;

/// ALPN protocol name
pub const GOSSIP_ALPN: &[u8] = b"/iroh-gossip/0";
/// Maximum message size is limited to 1024 bytes.
pub const MAX_MESSAGE_SIZE: usize = 1024;

/// Channel capacity for topic subscription broadcast channels (one per topic)
const SUBSCRIBE_ALL_CAP: usize = 64;
/// Channel capacity for all subscription broadcast channels (single)
const SUBSCRIBE_TOPIC_CAP: usize = 64;
/// Channel capacity for the send queue (one per connection)
const SEND_QUEUE_CAP: usize = 64;
/// Channel capacity for the ToActor message queue (single)
const TO_ACTOR_CAP: usize = 64;
/// Channel capacity for the InEvent message queue (single)
const IN_EVENT_CAP: usize = 1024;

/// Events emitted from the gossip protocol
pub type Event = proto::Event<PublicKey>;
/// Commands for the gossip protocol
pub type Command = proto::Command<PublicKey>;

type InEvent = proto::InEvent<PublicKey>;
type OutEvent = proto::OutEvent<PublicKey>;
type Timer = proto::Timer<PublicKey>;
type ProtoMessage = proto::Message<PublicKey>;

/// Publish and subscribe on gossiping topics.
///
/// Each topic is a separate broadcast tree with separate memberships.
///
/// A topic has to be joined before you can publish or subscribe on the topic.
/// To join the swarm for a topic, you have to know the [PublicKey] of at least one peer that also joined the topic.
///
/// Messages published on the swarm will be delivered to all peers that joined the swarm for that
/// topic. You will also be relaying (gossiping) messages published by other peers.
///
/// With the default settings, the protocol will maintain up to 5 peer connections per topic.
///
/// Even though the [`Gossip`] is created from a [MagicEndpoint], it does not accept connections
/// itself. You should run an accept loop on the MagicEndpoint yourself, check the ALPN protocol of incoming
/// connections, and if the ALPN protocol equals [GOSSIP_ALPN], forward the connection to the
/// gossip actor through [Self::handle_connection].
///
/// The gossip actor will, however, initiate new connections to other peers by itself.
#[derive(Debug, Clone)]
pub struct Gossip {
    to_actor_tx: mpsc::Sender<ToActor>,
    on_endpoints_tx: Arc<watch::Sender<Vec<iroh_net::config::Endpoint>>>,
    _actor_handle: Arc<JoinHandle<anyhow::Result<()>>>,
}

impl Gossip {
    /// Spawn a gossip actor and get a handle for it
    pub fn from_endpoint(endpoint: MagicEndpoint, config: proto::Config) -> Self {
        let peer_id = endpoint.peer_id();
        let dialer = Dialer::new(endpoint.clone());
        let peer_data = Default::default();
        let state = proto::State::new(
            peer_id,
            peer_data,
            config,
            rand::rngs::StdRng::from_entropy(),
        );
        let (to_actor_tx, to_actor_rx) = mpsc::channel(TO_ACTOR_CAP);
        let (in_event_tx, in_event_rx) = mpsc::channel(IN_EVENT_CAP);
        let (on_endpoints_tx, on_endpoints_rx) = watch::channel(Default::default());
        let actor = Actor {
            endpoint,
            state,
            dialer,
            to_actor_rx,
            in_event_rx,
            in_event_tx,
            on_endpoints_rx,
            conns: Default::default(),
            conn_send_tx: Default::default(),
            pending_sends: Default::default(),
            timers: Timers::new(),
            subscribers_all: None,
            subscribers_topic: Default::default(),
        };
        let actor_handle = tokio::spawn(async move {
            if let Err(err) = actor.run().await {
                warn!("gossip actor closed with error: {err:?}");
                Err(err)
            } else {
                Ok(())
            }
        });
        Self {
            to_actor_tx,
            on_endpoints_tx: Arc::new(on_endpoints_tx),
            _actor_handle: Arc::new(actor_handle),
        }
    }

    /// Join a topic and connect to peers.
    ///
    ///
    /// This method only asks for [`PublicKey`]s. You must supply information on how to
    /// connect to these peers manually before, by calling [`MagicEndpoint::add_known_addrs`] on
    /// the underlying [`MagicEndpoint`].
    ///
    /// This method returns a future that completes once the request reached the local actor.
    /// This completion returns a [`JoinTopicFut`] which completes once at least peer was joined
    /// successfully and the swarm thus becomes operational.
    ///
    /// The [`JoinTopicFut`] has no timeout, so it will remain pending indefinitely if no peer
    /// could be contacted. Usually you will want to add a timeout yourself.
    ///
    /// TODO: Resolve to an error once all connection attempts failed.
    pub async fn join(
        &self,
        topic: TopicId,
        peers: Vec<PublicKey>,
    ) -> anyhow::Result<JoinTopicFut> {
        let (tx, rx) = oneshot::channel();
        self.send(ToActor::Join(topic, peers, tx)).await?;
        Ok(JoinTopicFut(rx))
    }

    /// Quit a topic.
    ///
    /// This sends a disconnect message to all active peers and then drops the state
    /// for this topic.
    pub async fn quit(&self, topic: TopicId) -> anyhow::Result<()> {
        self.send(ToActor::Quit(topic)).await?;
        Ok(())
    }

    /// Broadcast a message on a topic.
    ///
    /// This does not join the topic automatically, so you have to call [Self::join] yourself
    /// for messages to be broadcast to peers.
    pub async fn broadcast(&self, topic: TopicId, message: Bytes) -> anyhow::Result<()> {
        let (tx, rx) = oneshot::channel();
        self.send(ToActor::Broadcast(topic, message, tx)).await?;
        rx.await??;
        Ok(())
    }

    /// Subscribe to messages and event notifications for a topic.
    ///
    /// Does not join the topic automatically, so you have to call [Self::join] yourself
    /// to actually receive messages.
    pub async fn subscribe(&self, topic: TopicId) -> anyhow::Result<broadcast::Receiver<Event>> {
        let (tx, rx) = oneshot::channel();
        self.send(ToActor::Subscribe(topic, tx)).await?;
        let res = rx.await.map_err(|_| anyhow!("subscribe_tx dropped"))??;
        Ok(res)
    }

    /// Subscribe to all events published on topics that you joined.
    ///
    /// Note that this method takes self by value. Usually you would clone the [Gossip] handle.
    /// before.
    pub fn subscribe_all(self) -> impl Stream<Item = anyhow::Result<(TopicId, Event)>> {
        Gen::new(|co| async move {
            if let Err(cause) = self.subscribe_all0(&co).await {
                co.yield_(Err(cause)).await
            }
        })
    }

    async fn subscribe_all0(
        &self,
        co: &Co<anyhow::Result<(TopicId, Event)>>,
    ) -> anyhow::Result<()> {
        let (tx, rx) = oneshot::channel();
        self.send(ToActor::SubscribeAll(tx)).await?;
        let mut res = rx.await.map_err(|_| anyhow!("subscribe_tx dropped"))??;
        loop {
            let event = res.recv().await?;
            co.yield_(Ok(event)).await;
        }
    }

    /// Pass an incoming [quinn::Connection] to the gossip actor.
    ///
    /// Make sure to check the ALPN protocol yourself before passing the connection.
    pub async fn handle_connection(&self, conn: quinn::Connection) -> anyhow::Result<()> {
        let peer_id = get_peer_id(&conn).await?;
        self.send(ToActor::ConnIncoming(peer_id, ConnOrigin::Accept, conn))
            .await?;
        Ok(())
    }

    /// Set info on our local endpoints.
    ///
    /// This will be sent to peers on Neighbor and Join requests so that they can connect directly
    /// to us.
    pub fn update_endpoints(&self, endpoints: &[iroh_net::config::Endpoint]) -> anyhow::Result<()> {
        self.on_endpoints_tx
            .send(endpoints.to_vec())
            .map_err(|_| anyhow!("gossip actor dropped"))
    }

    async fn send(&self, event: ToActor) -> anyhow::Result<()> {
        self.to_actor_tx
            .send(event)
            .await
            .map_err(|_| anyhow!("gossip actor dropped"))
    }
}

/// Future that completes once at least one peer is joined for this topic.
///
/// The future has no timeout, so it will remain pending indefinitely if no peer
/// could be contacted. Usually you will want to add a timeout yourself.
///
/// TODO: Optionally resolve to an error once all connection attempts failed.
#[derive(Debug)]
pub struct JoinTopicFut(oneshot::Receiver<anyhow::Result<()>>);
impl Future for JoinTopicFut {
    type Output = anyhow::Result<()>;

    fn poll(
        mut self: std::pin::Pin<&mut Self>,
        cx: &mut std::task::Context<'_>,
    ) -> std::task::Poll<Self::Output> {
        let res = self.0.poll_unpin(cx);
        match res {
            Poll::Pending => Poll::Pending,
            Poll::Ready(Err(_err)) => Poll::Ready(Err(anyhow!("gossip actor dropped"))),
            Poll::Ready(Ok(res)) => Poll::Ready(res),
        }
    }
}

/// Addressing information for peers.
///
/// This struct is serialized and transmitted to peers in `Join` and `ForwardJoin` messages.
/// It contains the information needed by `iroh-net` to connect to peers.
///
/// TODO: Replace with type from iroh-net
#[derive(Debug, Clone, PartialEq, Eq, Serialize, Deserialize)]
struct IrohInfo {
    addrs: Vec<SocketAddr>,
    derp_region: Option<u16>,
}

impl IrohInfo {
    async fn from_endpoint(endpoint: &MagicEndpoint) -> anyhow::Result<Self> {
        Ok(Self {
            addrs: endpoint
                .local_endpoints()
                .await?
                .iter()
                .map(|ep| ep.addr)
                .collect(),
            derp_region: endpoint.my_derp().await,
        })
    }
}

/// Whether a connection is initiated by us (Dial) or by the remote peer (Accept)
#[derive(Debug)]
enum ConnOrigin {
    Accept,
    Dial,
}

/// Input messages for the gossip [`Actor`].
enum ToActor {
    /// Handle a new QUIC connection, either from accept (external to the actor) or from connect
    /// (happens internally in the actor).
    ConnIncoming(PublicKey, ConnOrigin, quinn::Connection),
    /// Join a topic with a list of peers. Reply with oneshot once at least one peer joined.
    Join(TopicId, Vec<PublicKey>, oneshot::Sender<anyhow::Result<()>>),
    /// Leave a topic, send disconnect messages and drop all state.
    Quit(TopicId),
    /// Broadcast a message on a topic.
    Broadcast(TopicId, Bytes, oneshot::Sender<anyhow::Result<()>>),
    /// Subscribe to a topic. Return oneshot which resolves to a broadcast receiver for events on a
    /// topic.
    Subscribe(
        TopicId,
        oneshot::Sender<anyhow::Result<broadcast::Receiver<Event>>>,
    ),
    /// Subscribe to a topic. Return oneshot which resolves to a broadcast receiver for events on a
    /// topic.
    SubscribeAll(oneshot::Sender<anyhow::Result<broadcast::Receiver<(TopicId, Event)>>>),
}

impl fmt::Debug for ToActor {
    fn fmt(&self, f: &mut fmt::Formatter<'_>) -> fmt::Result {
        match self {
            ToActor::ConnIncoming(peer_id, origin, _conn) => {
                write!(f, "ConnIncoming({peer_id:?}, {origin:?})")
            }
            ToActor::Join(topic, peers, _reply) => write!(f, "Join({topic:?}, {peers:?})"),
            ToActor::Quit(topic) => write!(f, "Quit({topic:?})"),
            ToActor::Broadcast(topic, message, _reply) => {
                write!(f, "Broadcast({topic:?}, bytes<{}>)", message.len())
            }
            ToActor::Subscribe(topic, _reply) => write!(f, "Subscribe({topic:?})"),
            ToActor::SubscribeAll(_reply) => write!(f, "SubscribeAll"),
        }
    }
}

/// Actor that sends and handles messages between the connection and main state loops
struct Actor {
    /// Protocol state
    state: proto::State<PublicKey, StdRng>,
    endpoint: MagicEndpoint,
    /// Dial machine to connect to peers
    dialer: Dialer,
    /// Input messages to the actor
    to_actor_rx: mpsc::Receiver<ToActor>,
    /// Sender for the state input (cloned into the connection loops)
    in_event_tx: mpsc::Sender<InEvent>,
    /// Input events to the state (emitted from the connection loops)
    in_event_rx: mpsc::Receiver<InEvent>,
    /// Watcher for updates of discovered endpoint addresses
    on_endpoints_rx: watch::Receiver<Vec<iroh_net::config::Endpoint>>,
    /// Queued timers
    timers: Timers<Timer>,
    /// Currently opened quinn connections to peers
    conns: HashMap<PublicKey, quinn::Connection>,
    /// Channels to send outbound messages into the connection loops
    conn_send_tx: HashMap<PublicKey, mpsc::Sender<ProtoMessage>>,
    /// Queued messages that were to be sent before a dial completed
    pending_sends: HashMap<PublicKey, Vec<ProtoMessage>>,
    /// Broadcast senders for active topic subscriptions from the application
    subscribers_topic: HashMap<TopicId, broadcast::Sender<Event>>,
    /// Broadcast senders for wildcard subscriptions from the application
    subscribers_all: Option<broadcast::Sender<(TopicId, Event)>>,
}

impl Actor {
    pub async fn run(mut self) -> anyhow::Result<()> {
        let me = *self.state.me();
        loop {
            tokio::select! {
                biased;
                msg = self.to_actor_rx.recv() => {
                    match msg {
                        Some(msg) => self.handle_to_actor_msg(msg, Instant::now()).await?,
                        None => {
                            debug!(?me, "all gossip handles dropped, stop gossip actor");
                            break;
                        }
                    }
                },
                _ = self.on_endpoints_rx.changed() => {
                    let info = IrohInfo::from_endpoint(&self.endpoint).await?;
                    let peer_data = postcard::to_stdvec(&info)?;
                    self.handle_in_event(InEvent::UpdatePeerData(peer_data.into()), Instant::now()).await?;
                }
                (peer_id, res) = self.dialer.next() => {
                    match res {
                        Ok(conn) => {
                            debug!(?me, peer = ?peer_id, "dial successfull");
                            self.handle_to_actor_msg(ToActor::ConnIncoming(peer_id, ConnOrigin::Dial, conn), Instant::now()).await.context("dialer.next -> conn -> handle_to_actor_msg")?;
                        }
                        Err(err) => {
                            warn!(?me, peer = ?peer_id, "dial failed: {err}");
                        }
                    }
                }
                event = self.in_event_rx.recv() => {
                    match event {
                        Some(event) => {
                            self.handle_in_event(event, Instant::now()).await.context("in_event_rx.recv -> handle_in_event")?;
                        }
                        None => unreachable!()
                    }
                }
                drain = self.timers.wait_and_drain() => {
                    let now = Instant::now();
                    for (_instant, timer) in drain {
                        self.handle_in_event(InEvent::TimerExpired(timer), now).await.context("timers.drain_expired -> handle_in_event")?;
                    }
                }

            }
        }
        Ok(())
    }

    async fn handle_to_actor_msg(&mut self, msg: ToActor, now: Instant) -> anyhow::Result<()> {
        let me = *self.state.me();
        debug!(?me, "handle to_actor  {msg:?}");
        match msg {
            ToActor::ConnIncoming(peer_id, origin, conn) => {
                self.conns.insert(peer_id, conn.clone());
                self.dialer.abort_dial(&peer_id);
                let (send_tx, send_rx) = mpsc::channel(SEND_QUEUE_CAP);
                self.conn_send_tx.insert(peer_id, send_tx.clone());

                // Spawn a task for this connection
                let in_event_tx = self.in_event_tx.clone();
                tokio::spawn(async move {
                    debug!(?me, peer = ?peer_id, "connection established, start loop");
                    match connection_loop(peer_id, conn, origin, send_rx, &in_event_tx).await {
                        Ok(()) => {
                            debug!(?me, peer = ?peer_id, "connection closed without error")
                        }
                        Err(err) => {
                            debug!(?me, peer = ?peer_id, "connection closed with error {err:?}")
                        }
                    }
                    in_event_tx
                        .send(InEvent::PeerDisconnected(peer_id))
                        .await
                        .ok();
                });

                // Forward queued pending sends
                if let Some(send_queue) = self.pending_sends.remove(&peer_id) {
                    for msg in send_queue {
                        send_tx.send(msg).await?;
                    }
                }
            }
            ToActor::Join(topic_id, peers, reply) => {
                self.handle_in_event(InEvent::Command(topic_id, Command::Join(peers)), now)
                    .await?;
                if self.state.has_active_peers(&topic_id) {
                    // If the active_view contains at least one peer, reply now
                    reply.send(Ok(())).ok();
                } else {
                    // Otherwise, wait for any peer to come up as neighbor.
                    let sub = self.subscribe(topic_id);
                    tokio::spawn(async move {
                        let res = wait_for_neighbor_up(sub).await;
                        reply.send(res).ok();
                    });
                }
            }
            ToActor::Quit(topic_id) => {
                self.handle_in_event(InEvent::Command(topic_id, Command::Quit), now)
                    .await?;
                self.subscribers_topic.remove(&topic_id);
            }
            ToActor::Broadcast(topic_id, message, reply) => {
                self.handle_in_event(InEvent::Command(topic_id, Command::Broadcast(message)), now)
                    .await?;
                reply.send(Ok(())).ok();
            }
            ToActor::Subscribe(topic_id, reply) => {
                let rx = self.subscribe(topic_id);
                reply.send(Ok(rx)).ok();
            }
            ToActor::SubscribeAll(reply) => {
                let rx = self.subscribe_all();
                reply.send(Ok(rx)).ok();
            }
        };
        Ok(())
    }

    async fn handle_in_event(&mut self, event: InEvent, now: Instant) -> anyhow::Result<()> {
        let me = *self.state.me();
<<<<<<< HEAD
        if matches!(event, InEvent::TimerExpired(_)) {
            trace!(me = ?me, "handle in_event  {event:?}");
        } else {
            debug!(me = ?me, "handle in_event  {event:?}");
        };
=======
        debug!(?me, "handle in_event  {event:?}");
>>>>>>> e0daeb2e
        if let InEvent::PeerDisconnected(peer) = &event {
            self.conn_send_tx.remove(peer);
        }
        let out = self.state.handle(event, now);
        for event in out {
<<<<<<< HEAD
            if matches!(event, OutEvent::ScheduleTimer(_, _)) {
                trace!(me = ?me, "handle out_event {event:?}");
            } else {
                debug!(me = ?me, "handle out_event {event:?}");
            };
=======
            debug!(?me, "handle out_event {event:?}");
>>>>>>> e0daeb2e
            match event {
                OutEvent::SendMessage(peer_id, message) => {
                    if let Some(send) = self.conn_send_tx.get(&peer_id) {
                        if let Err(_err) = send.send(message).await {
                            warn!("conn receiver for {peer_id:?} dropped");
                            self.conn_send_tx.remove(&peer_id);
                        }
                    } else {
                        debug!(?me, peer = ?peer_id, "dial");
                        self.dialer.queue_dial(peer_id, GOSSIP_ALPN);
                        // TODO: Enforce max length
                        self.pending_sends.entry(peer_id).or_default().push(message);
                    }
                }
                OutEvent::EmitEvent(topic_id, event) => {
                    if let Some(sender) = self.subscribers_all.as_mut() {
                        if let Err(_event) = sender.send((topic_id, event.clone())) {
                            self.subscribers_all = None;
                        }
                    }
                    if let Some(sender) = self.subscribers_topic.get(&topic_id) {
                        // Only error case is that all [broadcast::Receivers] have been dropped.
                        // If so, remove the sender as well.
                        if let Err(_event) = sender.send(event) {
                            self.subscribers_topic.remove(&topic_id);
                        }
                    }
                }
                OutEvent::ScheduleTimer(delay, timer) => {
                    self.timers.insert(now + delay, timer);
                }
                OutEvent::DisconnectPeer(peer) => {
                    if let Some(conn) = self.conns.remove(&peer) {
                        conn.close(0u8.into(), b"close from disconnect");
                    }
                    self.conn_send_tx.remove(&peer);
                    self.pending_sends.remove(&peer);
                    self.dialer.abort_dial(&peer);
                }
                OutEvent::PeerData(peer, data) => match postcard::from_bytes::<IrohInfo>(&data) {
                    Err(err) => warn!("Failed to decode PeerData from {peer}: {err}"),
                    Ok(info) => {
                        debug!(me = ?self.endpoint.peer_id(), peer = ?peer, "add known addrs: {info:?}");
                        if let Err(err) = self
                            .endpoint
                            .add_known_addrs(peer, info.derp_region, &info.addrs)
                            .await
                        {
                            debug!(me = ?self.endpoint.peer_id(), peer = ?peer, "add known failed: {err:?}");
                        }
                    }
                },
            }
        }
        Ok(())
    }

    fn subscribe_all(&mut self) -> broadcast::Receiver<(TopicId, Event)> {
        if let Some(tx) = self.subscribers_all.as_mut() {
            tx.subscribe()
        } else {
            let (tx, rx) = broadcast::channel(SUBSCRIBE_ALL_CAP);
            self.subscribers_all = Some(tx);
            rx
        }
    }

    fn subscribe(&mut self, topic_id: TopicId) -> broadcast::Receiver<Event> {
        if let Some(tx) = self.subscribers_topic.get(&topic_id) {
            tx.subscribe()
        } else {
            let (tx, rx) = broadcast::channel(SUBSCRIBE_TOPIC_CAP);
            self.subscribers_topic.insert(topic_id, tx);
            rx
        }
    }
}

async fn wait_for_neighbor_up(mut sub: broadcast::Receiver<Event>) -> anyhow::Result<()> {
    loop {
        match sub.recv().await {
            Ok(Event::NeighborUp(_neighbor)) => break Ok(()),
            Ok(_) | Err(broadcast::error::RecvError::Lagged(_)) => {}
            Err(broadcast::error::RecvError::Closed) => {
                break Err(anyhow!("Failed to join swarm: Gossip actor dropped"))
            }
        }
    }
}

async fn connection_loop(
    from: PublicKey,
    conn: quinn::Connection,
    origin: ConnOrigin,
    mut send_rx: mpsc::Receiver<ProtoMessage>,
    in_event_tx: &mpsc::Sender<InEvent>,
) -> anyhow::Result<()> {
    let (mut send, mut recv) = match origin {
        ConnOrigin::Accept => conn.accept_bi().await?,
        ConnOrigin::Dial => conn.open_bi().await?,
    };
    let mut send_buf = BytesMut::new();
    let mut recv_buf = BytesMut::new();
    loop {
        tokio::select! {
            biased;
            msg = send_rx.recv() => {
                match msg {
                    None => break,
                    Some(msg) =>  write_message(&mut send, &mut send_buf, &msg).await?,
                }
            }

            msg = read_message(&mut recv, &mut recv_buf) => {
                let msg = msg?;
                match msg {
                    None => break,
                    Some(msg) => in_event_tx.send(InEvent::RecvMessage(from, msg)).await?
                }
            }
        }
    }
    Ok(())
}

#[cfg(test)]
mod test {
    use std::time::Duration;

    use iroh_net::{derp::DerpMap, MagicEndpoint};
    use tokio::spawn;
    use tokio::time::timeout;
    use tokio_util::sync::CancellationToken;
    use tracing::info;

    use super::*;

    async fn create_endpoint(derp_map: DerpMap) -> anyhow::Result<MagicEndpoint> {
        MagicEndpoint::builder()
            .alpns(vec![GOSSIP_ALPN.to_vec()])
            .derp_map(Some(derp_map))
            .bind(0)
            .await
    }

    async fn endpoint_loop(
        endpoint: MagicEndpoint,
        gossip: Gossip,
        cancel: CancellationToken,
    ) -> anyhow::Result<()> {
        loop {
            tokio::select! {
                biased;
                _ = cancel.cancelled() => break,
                conn = endpoint.accept() => match conn {
                    None => break,
                    Some(conn) => gossip.handle_connection(conn.await?).await?
                }
            }
        }
        Ok(())
    }

    #[tokio::test]
    async fn gossip_net_smoke() {
        let _guard = util::setup_logging();
        let (derp_map, derp_region, cleanup) = util::run_derp_and_stun([127, 0, 0, 1].into())
            .await
            .unwrap();

        let ep1 = create_endpoint(derp_map.clone()).await.unwrap();
        let ep2 = create_endpoint(derp_map.clone()).await.unwrap();
        let ep3 = create_endpoint(derp_map.clone()).await.unwrap();

        let go1 = Gossip::from_endpoint(ep1.clone(), Default::default());
        let go2 = Gossip::from_endpoint(ep2.clone(), Default::default());
        let go3 = Gossip::from_endpoint(ep3.clone(), Default::default());
        debug!("peer1 {:?}", ep1.peer_id());
        debug!("peer2 {:?}", ep2.peer_id());
        debug!("peer3 {:?}", ep3.peer_id());
        let pi1 = ep1.peer_id();

        let cancel = CancellationToken::new();
        let tasks = [
            spawn(endpoint_loop(ep1.clone(), go1.clone(), cancel.clone())),
            spawn(endpoint_loop(ep2.clone(), go3.clone(), cancel.clone())),
            spawn(endpoint_loop(ep3.clone(), go2.clone(), cancel.clone())),
        ];

        let topic: TopicId = blake3::hash(b"foobar").into();
        // share info that pi1 is on the same derp_region
        ep2.add_known_addrs(pi1, derp_region, &[]).await.unwrap();
        ep3.add_known_addrs(pi1, derp_region, &[]).await.unwrap();
        // join the topics and wait for the connection to succeed
        go1.join(topic, vec![]).await.unwrap();
        go2.join(topic, vec![pi1]).await.unwrap().await.unwrap();
        go3.join(topic, vec![pi1]).await.unwrap().await.unwrap();

        let len = 10;

        // subscribe nodes 2 and 3 to the topic
        let mut stream2 = go2.subscribe(topic).await.unwrap();
        let mut stream3 = go3.subscribe(topic).await.unwrap();

        // publish messages on node1
        let pub1 = spawn(async move {
            for i in 0..len {
                let message = format!("hi{}", i);
                info!("go1 broadcast: {message:?}");
                go1.broadcast(topic, message.into_bytes().into())
                    .await
                    .unwrap();
                tokio::time::sleep(Duration::from_micros(1)).await;
            }
        });

        // wait for messages on node2
        let sub2 = spawn(async move {
            let mut recv = vec![];
            loop {
                let ev = stream2.recv().await.unwrap();
                info!("go2 event: {ev:?}");
                if let Event::Received(msg, _prev_peer) = ev {
                    recv.push(msg);
                }
                if recv.len() == len {
                    return recv;
                }
            }
        });

        // wait for messages on node3
        let sub3 = spawn(async move {
            let mut recv = vec![];
            loop {
                let ev = stream3.recv().await.unwrap();
                info!("go3 event: {ev:?}");
                if let Event::Received(msg, _prev_peer) = ev {
                    recv.push(msg);
                }
                if recv.len() == len {
                    return recv;
                }
            }
        });

        timeout(Duration::from_secs(10), pub1)
            .await
            .unwrap()
            .unwrap();
        let recv2 = timeout(Duration::from_secs(10), sub2)
            .await
            .unwrap()
            .unwrap();
        let recv3 = timeout(Duration::from_secs(10), sub3)
            .await
            .unwrap()
            .unwrap();

        let expected: Vec<Bytes> = (0..len)
            .map(|i| Bytes::from(format!("hi{i}").into_bytes()))
            .collect();
        assert_eq!(recv2, expected);
        assert_eq!(recv3, expected);

        cancel.cancel();
        for t in tasks {
            timeout(Duration::from_secs(10), t)
                .await
                .unwrap()
                .unwrap()
                .unwrap();
        }
        drop(cleanup);
    }

    // This is copied from iroh-net/src/hp/magicsock/conn.rs
    // TODO: Move into a public test_utils module in iroh-net?
    mod util {
        use std::net::{IpAddr, SocketAddr};

        use anyhow::Result;
        use iroh_net::{
            derp::{DerpMap, UseIpv4, UseIpv6},
            key::SecretKey,
            stun::{is, parse_binding_request, response},
        };
        use tokio::{runtime::RuntimeFlavor, sync::oneshot};
        use tracing::level_filters::LevelFilter;
        use tracing::{debug, info, trace};
        use tracing_subscriber::{prelude::*, EnvFilter};

        /// Configures logging for the current test, **single-threaded runtime only**.
        ///
        /// This setup can be used for any sync test or async test using a single-threaded tokio
        /// runtime (the default).  For multi-threaded runtimes use [`with_logging`].
        ///
        /// This configures logging that will interact well with tests: logs will be captured by the
        /// test framework and only printed on failure.
        ///
        /// The logging is unfiltered, it logs all crates and modules on TRACE level.  If that's too
        /// much consider if your test is too large (or write a version that allows filtering...).
        ///
        /// # Example
        ///
        /// ```no_run
        /// #[tokio::test]
        /// async fn test_something() {
        ///     let _guard = crate::test_utils::setup_logging();
        ///     assert!(true);
        /// }
        #[must_use = "The tracing guard must only be dropped at the end of the test"]
        #[allow(dead_code)]
        pub(crate) fn setup_logging() -> tracing::subscriber::DefaultGuard {
            if let Ok(handle) = tokio::runtime::Handle::try_current() {
                match handle.runtime_flavor() {
                    RuntimeFlavor::CurrentThread => (),
                    RuntimeFlavor::MultiThread => {
                        panic!("setup_logging() does not work in a multi-threaded tokio runtime");
                    }
                    _ => panic!("unknown runtime flavour"),
                }
            }
            testing_subscriber().set_default()
        }

        /// Returns the a [`tracing::Subscriber`] configured for our tests.
        ///
        /// This subscriber will ensure that log output is captured by the test's default output
        /// capturing and thus is only shown with the test on failure.  By default it uses
        /// `RUST_LOG=trace` as configuration but you can specify the `RUST_LOG` environment
        /// variable explicitly to override this.
        ///
        /// To use this in a tokio multi-threaded runtime use:
        ///
        /// ```no_run
        /// use tracing_future::WithSubscriber;
        /// use crate::test_utils::testing_subscriber;
        ///
        /// #[tokio::test(flavor = "multi_thread")]
        /// async fn test_something() -> Result<()> {
        ///    async move {
        ///        Ok(())
        ///    }.with_subscriber(testing_subscriber()).await
        /// }
        /// ```
        pub(crate) fn testing_subscriber() -> impl tracing::Subscriber {
            let var = std::env::var_os("RUST_LOG");
            let trace_log_layer = match var {
                Some(_) => None,
                None => Some(
                    tracing_subscriber::fmt::layer()
                        .with_writer(|| TestWriter)
                        .with_filter(LevelFilter::TRACE),
                ),
            };
            let env_log_layer = var.map(|_| {
                tracing_subscriber::fmt::layer()
                    .with_writer(|| TestWriter)
                    .with_filter(EnvFilter::from_default_env())
            });
            tracing_subscriber::registry()
                .with(trace_log_layer)
                .with(env_log_layer)
        }

        /// A tracing writer that interacts well with test output capture.
        ///
        /// Using this writer will make sure that the output is captured normally and only printed
        /// when the test fails.  See [`setup_logging`] to actually use this.
        #[derive(Debug)]
        struct TestWriter;

        impl std::io::Write for TestWriter {
            fn write(&mut self, buf: &[u8]) -> std::io::Result<usize> {
                print!(
                    "{}",
                    std::str::from_utf8(buf).expect("tried to log invalid UTF-8")
                );
                Ok(buf.len())
            }
            fn flush(&mut self) -> std::io::Result<()> {
                std::io::stdout().flush()
            }
        }

        /// A drop guard to clean up test infrastructure.
        ///
        /// After dropping the test infrastructure will asynchronously shutdown and release its
        /// resources.
        #[derive(Debug)]
        pub(crate) struct CleanupDropGuard(pub(crate) oneshot::Sender<()>);

        /// Runs a  DERP server with STUN enabled suitable for tests.
        ///
        /// The returned `u16` is the region ID of the DERP server in the returned [`DerpMap`], it
        /// is always `Some` as that is how the [`MagicEndpoint::connect`] API expects it.
        ///
        /// [`MagicEndpoint::connect`]: crate::magic_endpoint::MagicEndpoint
        pub(crate) async fn run_derp_and_stun(
            stun_ip: IpAddr,
        ) -> Result<(DerpMap, Option<u16>, CleanupDropGuard)> {
            // TODO: pass a mesh_key?

            let server_key = SecretKey::generate();
            let server = iroh_net::derp::http::ServerBuilder::new("127.0.0.1:0".parse().unwrap())
                .secret_key(Some(server_key))
                .tls_config(None)
                .spawn()
                .await?;

            let http_addr = server.addr();
            info!("DERP listening on {:?}", http_addr);

            let (stun_addr, stun_drop_guard) = serve(stun_ip).await?;
            let region_id = 1;
            let derp_url = format!("http://localhost:{}", http_addr.port())
                .parse()
                .unwrap();
            let m = DerpMap::default_from_node(
                derp_url,
                stun_addr.port(),
                UseIpv4::TryDns,
                UseIpv6::Disabled,
                region_id,
            );

            let (tx, rx) = oneshot::channel();
            tokio::spawn(async move {
                let _stun_cleanup = stun_drop_guard; // move into this closure

                // Wait until we're dropped or receive a message.
                rx.await.ok();
                server.shutdown().await;
            });

            Ok((m, Some(region_id), CleanupDropGuard(tx)))
        }

        /// Sets up a simple STUN server.
        async fn serve(ip: IpAddr) -> Result<(SocketAddr, CleanupDropGuard)> {
            let pc = tokio::net::UdpSocket::bind((ip, 0)).await?;
            let mut addr = pc.local_addr()?;
            match addr.ip() {
                IpAddr::V4(ip) => {
                    if ip.octets() == [0, 0, 0, 0] {
                        addr.set_ip("127.0.0.1".parse().unwrap());
                    }
                }
                _ => unreachable!("using ipv4"),
            }

            info!("STUN listening on {}", addr);
            let (s, r) = oneshot::channel();
            tokio::task::spawn(async move {
                run_stun(pc, r).await;
            });

            Ok((addr, CleanupDropGuard(s)))
        }

        async fn run_stun(pc: tokio::net::UdpSocket, mut done: oneshot::Receiver<()>) {
            let mut buf = vec![0u8; 64 << 10];
            loop {
                trace!("read loop");
                tokio::select! {
                    _ = &mut done => {
                        debug!("shutting down");
                        break;
                    }
                    res = pc.recv_from(&mut buf) => match res {
                        Ok((n, addr)) => {
                            trace!("read packet {}bytes from {}", n, addr);
                            let pkt = &buf[..n];
                            if !is(pkt) {
                                debug!("received non STUN pkt");
                                continue;
                            }
                            if let Ok(txid) = parse_binding_request(pkt) {
                                debug!("received binding request");

                                let res = response(txid, addr);
                                if let Err(err) = pc.send_to(&res, addr).await {
                                    eprintln!("STUN server write failed: {:?}", err);
                                }
                            }
                        }
                        Err(err) => {
                            eprintln!("failed to read: {:?}", err);
                        }
                    }
                }
            }
        }
    }
}<|MERGE_RESOLUTION|>--- conflicted
+++ resolved
@@ -479,29 +479,21 @@
 
     async fn handle_in_event(&mut self, event: InEvent, now: Instant) -> anyhow::Result<()> {
         let me = *self.state.me();
-<<<<<<< HEAD
         if matches!(event, InEvent::TimerExpired(_)) {
-            trace!(me = ?me, "handle in_event  {event:?}");
+            trace!(?me, "handle in_event  {event:?}");
         } else {
-            debug!(me = ?me, "handle in_event  {event:?}");
+            debug!(?me, "handle in_event  {event:?}");
         };
-=======
-        debug!(?me, "handle in_event  {event:?}");
->>>>>>> e0daeb2e
         if let InEvent::PeerDisconnected(peer) = &event {
             self.conn_send_tx.remove(peer);
         }
         let out = self.state.handle(event, now);
         for event in out {
-<<<<<<< HEAD
             if matches!(event, OutEvent::ScheduleTimer(_, _)) {
-                trace!(me = ?me, "handle out_event {event:?}");
+                trace!(?me, "handle out_event {event:?}");
             } else {
-                debug!(me = ?me, "handle out_event {event:?}");
+                debug!(?me, "handle out_event {event:?}");
             };
-=======
-            debug!(?me, "handle out_event {event:?}");
->>>>>>> e0daeb2e
             match event {
                 OutEvent::SendMessage(peer_id, message) => {
                     if let Some(send) = self.conn_send_tx.get(&peer_id) {
