//! A flat file database implementation.
//!
//! This is a simple database implementation that stores all data in the file system.
//! It is used by the iroh binary.
//!
//! # File format
//!
//! The flat file database stores data and outboards in a directory structure.
//! Partial and complete entries can be stored in the same directory, or in different
//! directories. The purpose of a file is always clear from the file name.
//!
//! Currently a single directory is used to store all entries, but
//! in the future we might want to use a directory tree for file systems that don't
//! support a large number of files in a single directory.
//!
//! ## Files
//!
//! ### Complete data files
//!
//! Complete files have as name the hex encoded blake3 hash of the data, and the extension
//! `.data`. There can only ever be one complete file for a given hash. If the file does
//! not contain the data corresponding to the hash, this is considered an error that should
//! be reported during validation.
//!
//! They will not *change* during the lifetime of the database, but might be deleted.
//!
//! These files can become quite large and make up the vast majority of the disk usage.
//!
//! ### Path files
//!
//! Path files have as name the hex encoded blake3 hash of the data, and the extension
//! `.paths`. They contain a postcard serialized list of absolute paths to the data file.
//! The paths are stored in sorted order and do not contain duplicates.
//!
//! Path files are used for when data is stored externally. If any of the files listed in
//! the path file is missing, or does not contain exactly the data corresponding to the
//! hash, this is considered an error that should be reported during validation.
//!
//! External storage will only be used for large files.
//!
//! Postcard encoding of strings is just adding a varint encoded length prefix, followed
//! by the utf8 encoded string. See the [postcard wire format spec](https://postcard.jamesmunns.com/).
//!
//! ### Complete outboard files
//!
//! Complete outboard files have as name the hex encoded blake3 hash of the data, and the
//! extension `.obao4`. `obao` stands for pre-order bao, and `4` describes the block size.
//! So `obao4` means that the outboard data is stored in a pre-order bao tree with a block
//! size of 1024*2^4=16384 bytes, which is the default block size for iroh.
//!
//! They will not *change* during the lifetime of the database, but might be deleted.
//!
//! The first 8 bytes of the file are the little endian encoded size of the data.
//!
//! In the future we might support other block sizes as well as in-order or post-order
//! encoded trees. The file extension will then change accordingly. E.g. `obao` for
//! pre-order outboard files with a block size of 1024*2^0=1024 bytes.
//!
//! For files that are smaller than the block size, the outboard file would just contain
//! the size. Storing these outboard files is not necessary, and therefore they are not
//! stored.
//!
//! ### Partial data files
//!
//! There can be multiple partial data files for a given hash. E.g. you could have one
//! partial data file containing valid bytes 0..16384 of a file, and another containing
//! valid bytes 32768..49152 of the same file.
//!
//! To allow for this, partial data files have as name the hex encoded blake3 hash of the
//! complete data, followed by a -, followed by a hex encoded 16 byte random uuid, followed
//! by the extension `.data`.
//!
//! ### Partial outboard files
//!
//! There can be multiple partial outboard files for a given hash. E.g. you could have one
//! partial outboard file containing the outboard for blocks 0..2 of a file and a second
//! partial outboard file containing the outboard for blocks 2..4 of the same file.
//!
//! To allow for this, partial outboard files have as name the hex encoded blake3 hash of
//! the complete data, followed by a -, followed by a hex encoded 16 byte random uuid,
//!
//! Partial outboard files are not stored for small files, since the outboard is just the
//! size of the data.
//!
//! Pairs of partial data and partial outboard files belong together, and are correlated
//! by the uuid.
//!
//! It is unusual but not impossible to have multiple partial data files for the same
//! hash. In that case the best partial data file should be chosen on startup.
//!
//! ### Temp files
//!
//! When copying data into the database, we first copy the data into a temporary file to
//! ensure that the data is not modified while we compute the outboard. These files have
//! just a hex encoded 16 byte random uuid as name, and the extension `.temp`.
//!
//! We don't know the hash of the data yet. These files are fully ephemeral, and can
//! be deleted on restart.
//!
//! # File lifecycle
//!
//! ## Import from local storage
//!
//! When a file is imported from local storage in copy mode, the file in question is first
//! copied to a temporary file. The temporary file is then used to compute the outboard.
//!
//! Once the outboard is computed, the temporary file is renamed to the final data file,
//! and the outboard is written to the final outboard file.
//!
//! When importing in reference mode, the outboard is computed directly from the file in
//! question. Once the outboard is computed, the file path is added to the paths file,
//! and the outboard is written to the outboard file.
//!
//! ## Download from the network
//!
//! When a file is downloaded from the network, a pair of partial data and partial outboard
//! files is created. The partial data file is filled with the downloaded data, and the
//! partial outboard file is filled at the same time. Note that a partial data file is
//! worthless without the corresponding partial outboard file, since only the outboard
//! can be used to verify the downloaded parts of the data.
//!
//! Once the download is complete, the partial data and partial outboard files are renamed
//! to the final partial data and partial outboard files.
#![allow(clippy::mutable_key_type)]
use std::collections::{BTreeMap, BTreeSet};
use std::fmt;
use std::io::{self, BufReader, Write};
use std::path::{Path, PathBuf};
use std::str::FromStr;
use std::sync::{Arc, Mutex, RwLock};
use std::time::SystemTime;

use super::{
    CombinedBatchWriter, EntryStatus, ExportMode, ImportMode, ImportProgress, Map, MapEntry,
    PartialMap, PartialMapEntry, PossiblyPartialEntry, ReadableStore, ValidateProgress,
};
use crate::util::progress::{IdGenerator, IgnoreProgressSender, ProgressSender};
use crate::util::{LivenessTracker, Tag};
use crate::{BlobFormat, Hash, HashAndFormat, TempTag, IROH_BLOCK_SIZE};
use bao_tree::io::outboard::{PostOrderMemOutboard, PreOrderOutboard};
use bao_tree::io::sync::ReadAt;
use bao_tree::ChunkRanges;
use bao_tree::{BaoTree, ByteNum};
use bytes::Bytes;
use futures::future::Either;
use futures::{Future, FutureExt, Stream, StreamExt};
use iroh_io::{AsyncSliceReader, AsyncSliceWriter, File};
use tokio::io::AsyncWriteExt;
use tokio::sync::mpsc;
use tracing::trace_span;

use super::{flatten_to_io, new_uuid, temp_name, TempCounterMap};

type BoxIoFut<'a, T> = futures::future::BoxFuture<'a, io::Result<T>>;

#[derive(Debug, Default)]
struct State {
    // complete entries
    complete: BTreeMap<Hash, CompleteEntry>,
    // partial entries
    partial: BTreeMap<Hash, PartialEntryData>,
    // outboard data, cached for all complete entries
    outboard: BTreeMap<Hash, Bytes>,
    // data, cached for all complete entries that are small enough
    data: BTreeMap<Hash, Bytes>,
    // in memory tracking of live set
    live: BTreeSet<Hash>,
    // temp tags
    temp: TempCounterMap,
}

#[derive(Debug, Default)]
struct CompleteEntry {
    // size of the data
    size: u64,
    // true means we own the data, false means it is stored externally
    owned_data: bool,
    // external storage locations
    external: BTreeSet<PathBuf>,
}

impl CompleteEntry {
    fn external_path(&self) -> Option<&PathBuf> {
        self.external.iter().next()
    }

    fn external_to_bytes(&self) -> Vec<u8> {
        postcard::to_stdvec(&self.external).unwrap()
    }

    // create a new complete entry with the given size
    //
    // the generated entry will have no data or outboard data yet
    fn new_default(size: u64) -> Self {
        Self {
            owned_data: true,
            external: Default::default(),
            size,
        }
    }

    /// create a new complete entry with the given size and path
    ///
    /// the generated entry will have no data or outboard data yet
    fn new_external(size: u64, path: PathBuf) -> Self {
        Self {
            owned_data: false,
            external: [path].into_iter().collect(),
            size,
        }
    }

    #[allow(dead_code)]
    fn is_valid(&self) -> bool {
        !self.external.is_empty() || self.owned_data
    }

    fn union_with(&mut self, new: CompleteEntry) -> io::Result<()> {
        if self.size != 0 && self.size != new.size {
            return Err(io::Error::new(io::ErrorKind::InvalidInput, "size mismatch"));
        }
        self.size = new.size;
        self.owned_data |= new.owned_data;
        self.external.extend(new.external);
        Ok(())
    }
}

#[derive(Debug, Clone, Default)]
struct PartialEntryData {
    // size of the data
    #[allow(dead_code)]
    size: u64,
    // unique id for this entry
    uuid: [u8; 16],
}

impl PartialEntryData {
    fn new(size: u64, uuid: [u8; 16]) -> Self {
        Self { size, uuid }
    }
}

impl MapEntry<Store> for PartialEntry {
    fn hash(&self) -> Hash {
        self.hash
    }

    fn size(&self) -> u64 {
        self.size
    }

<<<<<<< HEAD
    fn available_ranges(&self) -> BoxIoFut<ChunkRanges> {
        futures::future::ok(ChunkRanges::all()).boxed()
    }

    fn outboard(&self) -> BoxIoFut<PreOrderOutboard<MemOrFile>> {
        async move {
            let file = File::open(self.outboard_path.clone()).await?;
            Ok(PreOrderOutboard {
                root: self.hash.into(),
                tree: BaoTree::new(ByteNum(self.size), IROH_BLOCK_SIZE),
                data: MemOrFile::File(file),
            })
        }
        .boxed()
    }

    fn data_reader(&self) -> BoxIoFut<MemOrFile> {
        async move {
            let file = File::open(self.data_path.clone()).await?;
            Ok(MemOrFile::File(file))
        }
        .boxed()
=======
    async fn available_ranges(&self) -> io::Result<ChunkRanges> {
        Ok(ChunkRanges::all())
    }

    async fn outboard(&self) -> io::Result<PreOrderOutboard<MemOrFile>> {
        let file = File::open(self.outboard_path.clone()).await?;
        Ok(PreOrderOutboard {
            root: self.hash.into(),
            tree: BaoTree::new(ByteNum(self.size), IROH_BLOCK_SIZE),
            data: MemOrFile::File(file),
        })
    }

    async fn data_reader(&self) -> io::Result<MemOrFile> {
        let file = File::open(self.data_path.clone()).await?;
        Ok(MemOrFile::File(file))
>>>>>>> 4615915f
    }

    fn is_complete(&self) -> bool {
        false
    }
}

impl PartialEntry {
<<<<<<< HEAD
    fn outboard_mut(&self) -> BoxIoFut<PreOrderOutboard<File>> {
=======
    async fn outboard_mut(&self) -> io::Result<PreOrderOutboard<File>> {
>>>>>>> 4615915f
        let hash = self.hash;
        let size = self.size;
        let tree = BaoTree::new(ByteNum(size), IROH_BLOCK_SIZE);
        let path = self.outboard_path.clone();
<<<<<<< HEAD
        async move {
            let mut writer = iroh_io::File::create(move || {
                std::fs::OpenOptions::new()
                    .write(true)
                    .create(true)
                    .open(path)
            })
            .await?;
            writer.write_at(0, &size.to_le_bytes()).await?;
            Ok(PreOrderOutboard {
                root: hash.into(),
                tree,
                data: writer,
            })
        }
        .boxed()
    }

    fn data_writer(&self) -> BoxIoFut<File> {
=======
        let mut writer = iroh_io::File::create(move || {
            std::fs::OpenOptions::new()
                .write(true)
                .create(true)
                .open(path)
        })
        .await?;
        writer.write_at(0, &size.to_le_bytes()).await?;
        Ok(PreOrderOutboard {
            root: hash.into(),
            tree,
            data: writer,
        })
    }

    async fn data_writer(&self) -> io::Result<File> {
>>>>>>> 4615915f
        let path = self.data_path.clone();
        iroh_io::File::create(move || {
            std::fs::OpenOptions::new()
                .write(true)
                .create(true)
                .open(path)
        })
        .await
    }
}

impl PartialMapEntry<Store> for PartialEntry {
<<<<<<< HEAD
    fn batch_writer(
        &self,
    ) -> futures::prelude::future::BoxFuture<'_, io::Result<<Store as PartialMap>::BatchWriter>>
    {
        async move {
            let data = self.data_writer().await?;
            let outboard = self.outboard_mut().await?;
            Ok(CombinedBatchWriter { data, outboard })
        }
        .boxed()
=======
    async fn batch_writer(&self) -> io::Result<<Store as PartialMap>::BatchWriter> {
        let data = self.data_writer().await?;
        let outboard = self.outboard_mut().await?;
        Ok(CombinedBatchWriter { data, outboard })
>>>>>>> 4615915f
    }
}

impl PartialMap for Store {
    type PartialEntry = PartialEntry;

    type BatchWriter = CombinedBatchWriter<File, PreOrderOutboard<File>>;

    fn entry_status(&self, hash: &Hash) -> io::Result<EntryStatus> {
        let state = self.0.state.read().unwrap();
        Ok(if state.complete.contains_key(hash) {
            EntryStatus::Complete
        } else if state.partial.contains_key(hash) {
            EntryStatus::Partial
        } else {
            EntryStatus::NotFound
        })
    }

    fn get_possibly_partial(&self, hash: &Hash) -> io::Result<PossiblyPartialEntry<Self>> {
        let state = self.0.state.read().unwrap();
        Ok(if let Some(entry) = state.partial.get(hash) {
            PossiblyPartialEntry::Partial(PartialEntry {
                hash: *hash,
                size: entry.size,
                data_path: self.0.options.partial_data_path(*hash, &entry.uuid),
                outboard_path: self.0.options.partial_outboard_path(*hash, &entry.uuid),
            })
        } else if let Some(entry) = state.complete.get(hash) {
            state
                .get_entry(hash, entry, &self.0.options)
                .map(PossiblyPartialEntry::Complete)
                .unwrap_or(PossiblyPartialEntry::NotFound)
        } else {
            PossiblyPartialEntry::NotFound
        })
    }

    fn get_or_create_partial(&self, hash: Hash, size: u64) -> io::Result<Self::PartialEntry> {
        let mut state = self.0.state.write().unwrap();
        // this protects the entry from being deleted until the next mark phase
        //
        // example: a collection containing this hash is temp tagged, but
        // we did not have the collection at the time of the mark phase.
        //
        // now we get the collection and it's child between the mark and the sweep
        // phase. the child is not in the live set and will be deleted.
        //
        // this prevents this from happening until the live set is cleared at the
        // beginning of the next mark phase, at which point this hash is normally
        // reachable.
        tracing::debug!("protecting partial hash {}", hash);
        state.live.insert(hash);
        let entry = state
            .partial
            .entry(hash)
            .or_insert_with(|| PartialEntryData::new(size, new_uuid()));
        let data_path = self.0.options.partial_data_path(hash, &entry.uuid);
        let outboard_path = self.0.options.partial_outboard_path(hash, &entry.uuid);
        Ok(PartialEntry {
            hash,
            size: entry.size,
            data_path,
            outboard_path,
        })
    }

<<<<<<< HEAD
    fn insert_complete(&self, entry: Self::PartialEntry) -> BoxIoFut<()> {
=======
    async fn insert_complete(&self, entry: Self::PartialEntry) -> io::Result<()> {
>>>>>>> 4615915f
        let this = self.clone();
        tokio::task::spawn_blocking(move || this.insert_complete_sync(entry))
            .map(flatten_to_io)
            .await
    }
}

#[derive(Debug)]
struct Options {
    complete_path: PathBuf,
    partial_path: PathBuf,
    meta_path: PathBuf,
    move_threshold: u64,
    inline_threshold: u64,
}

impl Options {
    fn partial_data_path(&self, hash: Hash, uuid: &[u8; 16]) -> PathBuf {
        self.partial_path
            .join(FileName::PartialData(hash, *uuid).to_string())
    }

    fn partial_outboard_path(&self, hash: Hash, uuid: &[u8; 16]) -> PathBuf {
        self.partial_path
            .join(FileName::PartialOutboard(hash, *uuid).to_string())
    }

    fn owned_data_path(&self, hash: &Hash) -> PathBuf {
        self.complete_path.join(FileName::Data(*hash).to_string())
    }

    fn owned_outboard_path(&self, hash: &Hash) -> PathBuf {
        self.complete_path
            .join(FileName::Outboard(*hash).to_string())
    }

    fn paths_path(&self, hash: Hash) -> PathBuf {
        self.complete_path.join(FileName::Paths(hash).to_string())
    }

    fn temp_paths_path(&self, hash: Hash, uuid: &[u8; 16]) -> PathBuf {
        self.complete_path
            .join(FileName::TempPaths(hash, *uuid).to_string())
    }
}

#[derive(Debug)]
struct Inner {
    options: Options,
    state: RwLock<State>,
    tags: RwLock<BTreeMap<Tag, HashAndFormat>>,
    // mutex for async access to complete files
    //
    // complete files are never written to. They come into existence when a partial
    // entry is completed, and are deleted as a whole.
    complete_io_mutex: Mutex<()>,
}

/// Flat file database implementation.
///
/// This
#[derive(Debug, Clone)]
pub struct Store(Arc<Inner>);
/// The [MapEntry] implementation for [Store].
#[derive(Debug, Clone)]
pub struct Entry {
    /// the hash is not part of the entry itself
    hash: Hash,
    entry: EntryData,
    is_complete: bool,
}

impl MapEntry<Store> for Entry {
    fn hash(&self) -> Hash {
        self.hash
    }

    fn size(&self) -> u64 {
        match &self.entry.data {
            Either::Left(bytes) => bytes.len() as u64,
            Either::Right((_, size)) => *size,
        }
    }

<<<<<<< HEAD
    fn available_ranges(&self) -> BoxIoFut<ChunkRanges> {
        futures::future::ok(ChunkRanges::all()).boxed()
    }

    fn outboard(&self) -> BoxIoFut<PreOrderOutboard<MemOrFile>> {
        async move {
            let size = self.entry.size();
            let data = self.entry.outboard_reader().await?;
            Ok(PreOrderOutboard {
                root: self.hash.into(),
                tree: BaoTree::new(ByteNum(size), IROH_BLOCK_SIZE),
                data,
            })
        }
        .boxed()
    }

    fn data_reader(&self) -> BoxIoFut<MemOrFile> {
        self.entry.data_reader().boxed()
=======
    async fn available_ranges(&self) -> io::Result<ChunkRanges> {
        Ok(ChunkRanges::all())
    }

    async fn outboard(&self) -> io::Result<PreOrderOutboard<MemOrFile>> {
        let size = self.entry.size();
        let data = self.entry.outboard_reader().await?;
        Ok(PreOrderOutboard {
            root: self.hash.into(),
            tree: BaoTree::new(ByteNum(size), IROH_BLOCK_SIZE),
            data,
        })
    }

    async fn data_reader(&self) -> io::Result<MemOrFile> {
        self.entry.data_reader().await
>>>>>>> 4615915f
    }

    fn is_complete(&self) -> bool {
        self.is_complete
    }
}

/// A [`Store`] entry.
///
/// This is either stored externally in the file system, or internally in the database.
///
/// Internally stored entries are stored in the iroh home directory when the database is
/// persisted.
#[derive(Debug, Clone)]
struct EntryData {
    /// The data itself.
    data: Either<Bytes, (PathBuf, u64)>,
    /// The bao outboard data.
    outboard: Either<Bytes, PathBuf>,
}

/// A reader for either a file or a byte slice.
///
/// This is used to read small data from memory, and large data from disk.
#[derive(Debug)]
pub enum MemOrFile {
    /// We got it all in memory
    Mem(Bytes),
    /// An iroh_io::File
    File(File),
}

impl AsyncSliceReader for MemOrFile {
    async fn read_at(&mut self, offset: u64, len: usize) -> io::Result<Bytes> {
        match self {
            MemOrFile::Mem(mem) => mem.read_at(offset, len).await,
            MemOrFile::File(file) => file.read_at(offset, len).await,
        }
    }

    async fn len(&mut self) -> io::Result<u64> {
        match self {
            MemOrFile::Mem(mem) => mem.len().await,
            MemOrFile::File(file) => file.len().await,
        }
    }
}

impl EntryData {
    /// Get the outboard data for this entry, as a `Bytes`.
    pub fn outboard_reader(&self) -> impl Future<Output = io::Result<MemOrFile>> + 'static {
        let outboard = self.outboard.clone();
        async move {
            Ok(match outboard {
                Either::Left(mem) => MemOrFile::Mem(mem),
                Either::Right(path) => MemOrFile::File(File::open(path).await?),
            })
        }
    }

    /// A reader for the data.
    pub fn data_reader(&self) -> impl Future<Output = io::Result<MemOrFile>> + 'static {
        let data = self.data.clone();
        async move {
            Ok(match data {
                Either::Left(mem) => MemOrFile::Mem(mem),
                Either::Right((path, _)) => MemOrFile::File(File::open(path).await?),
            })
        }
    }

    /// Returns the size of the blob
    pub fn size(&self) -> u64 {
        match &self.data {
            Either::Left(mem) => mem.len() as u64,
            Either::Right((_, size)) => *size,
        }
    }
}

fn needs_outboard(size: u64) -> bool {
    size > (IROH_BLOCK_SIZE.bytes() as u64)
}

/// The [PartialMapEntry] implementation for [Store].
#[derive(Debug, Clone)]
pub struct PartialEntry {
    hash: Hash,
    size: u64,
    data_path: PathBuf,
    outboard_path: PathBuf,
}

impl Map for Store {
    type Entry = Entry;
    type Outboard = PreOrderOutboard<MemOrFile>;
    type DataReader = MemOrFile;
    fn get(&self, hash: &Hash) -> io::Result<Option<Self::Entry>> {
        let state = self.0.state.read().unwrap();
        Ok(if let Some(entry) = state.complete.get(hash) {
            state.get_entry(hash, entry, &self.0.options)
        } else if let Some(entry) = state.partial.get(hash) {
            let data_path = self.0.options.partial_data_path(*hash, &entry.uuid);
            let outboard_path = self.0.options.partial_outboard_path(*hash, &entry.uuid);
            tracing::trace!(
                "got partial: {} {} {}",
                hash,
                entry.size,
                hex::encode(entry.uuid)
            );
            Some(Entry {
                hash: *hash,
                is_complete: false,
                entry: EntryData {
                    data: Either::Right((data_path, entry.size)),
                    outboard: Either::Right(outboard_path),
                },
            })
        } else {
            tracing::trace!("got none {}", hash);
            None
        })
    }
}

impl ReadableStore for Store {
    fn blobs(
        &self,
    ) -> io::Result<Box<dyn Iterator<Item = io::Result<Hash>> + Send + Sync + 'static>> {
        let inner = self.0.state.read().unwrap();
        let items = inner
            .complete
            .keys()
            .copied()
            .map(io::Result::Ok)
            .collect::<Vec<_>>();
        Ok(Box::new(items.into_iter()))
    }

    fn temp_tags(&self) -> Box<dyn Iterator<Item = HashAndFormat> + Send + Sync + 'static> {
        let inner = self.0.state.read().unwrap();
        let items = inner.temp.keys();
        Box::new(items)
    }

    fn tags(
        &self,
    ) -> io::Result<
        Box<dyn Iterator<Item = io::Result<(Tag, HashAndFormat)>> + Send + Sync + 'static>,
    > {
        let inner = self.0.tags.read().unwrap();
        let items = inner
            .iter()
            .map(|(k, v)| (k.clone(), *v))
            .map(io::Result::Ok)
            .collect::<Vec<_>>();
        Ok(Box::new(items.into_iter()))
    }

<<<<<<< HEAD
    fn validate(&self, _tx: mpsc::Sender<ValidateProgress>) -> BoxIoFut<()> {
=======
    async fn validate(&self, _tx: mpsc::Sender<ValidateProgress>) -> io::Result<()> {
>>>>>>> 4615915f
        unimplemented!()
    }

    fn partial_blobs(
        &self,
    ) -> io::Result<Box<dyn Iterator<Item = io::Result<Hash>> + Send + Sync + 'static>> {
        let lock = self.0.state.read().unwrap();
        let res = lock
            .partial
            .keys()
            .cloned()
            .map(io::Result::Ok)
            .collect::<Vec<_>>();
        Ok(Box::new(res.into_iter()))
    }

    async fn export(
        &self,
        hash: Hash,
        target: PathBuf,
        mode: ExportMode,
        progress: impl Fn(u64) -> io::Result<()> + Send + Sync + 'static,
<<<<<<< HEAD
    ) -> BoxIoFut<()> {
=======
    ) -> io::Result<()> {
>>>>>>> 4615915f
        let this = self.clone();
        tokio::task::spawn_blocking(move || this.export_sync(hash, target, mode, progress))
            .map(flatten_to_io)
            .await
    }
}

impl super::Store for Store {
    async fn import_file(
        &self,
        path: PathBuf,
        mode: ImportMode,
        format: BlobFormat,
        progress: impl ProgressSender<Msg = ImportProgress> + IdGenerator,
<<<<<<< HEAD
    ) -> BoxIoFut<(TempTag, u64)> {
=======
    ) -> io::Result<(TempTag, u64)> {
>>>>>>> 4615915f
        let this = self.clone();
        tokio::task::spawn_blocking(move || this.import_file_sync(path, mode, format, progress))
            .map(flatten_to_io)
            .await
    }

<<<<<<< HEAD
    fn import_bytes(&self, data: Bytes, format: BlobFormat) -> BoxIoFut<TempTag> {
=======
    async fn import_bytes(&self, data: Bytes, format: BlobFormat) -> io::Result<TempTag> {
>>>>>>> 4615915f
        let this = self.clone();
        tokio::task::spawn_blocking(move || this.import_bytes_sync(data, format))
            .map(flatten_to_io)
            .await
    }

    async fn import_stream(
        &self,
        mut data: impl Stream<Item = io::Result<Bytes>> + Unpin + Send + 'static,
        format: BlobFormat,
        progress: impl ProgressSender<Msg = ImportProgress> + IdGenerator,
<<<<<<< HEAD
    ) -> BoxIoFut<(TempTag, u64)> {
=======
    ) -> io::Result<(TempTag, u64)> {
>>>>>>> 4615915f
        let this = self.clone();
        let id = progress.new_id();
        // write to a temp file
        let temp_data_path = this.temp_path();
        let name = temp_data_path
            .file_name()
            .expect("just created")
            .to_string_lossy()
            .to_string();
        progress.send(ImportProgress::Found { id, name }).await?;
        let mut writer = tokio::fs::File::create(&temp_data_path).await?;
        let mut offset = 0;
        while let Some(chunk) = data.next().await {
            let chunk = chunk?;
            writer.write_all(&chunk).await?;
            offset += chunk.len() as u64;
            progress.try_send(ImportProgress::CopyProgress { id, offset })?;
        }
        writer.flush().await?;
        drop(writer);
        let file = ImportFile::TempFile(temp_data_path);
        tokio::task::spawn_blocking(move || this.finalize_import_sync(file, format, id, progress))
            .map(flatten_to_io)
            .await
    }

<<<<<<< HEAD
    fn create_tag(&self, value: HashAndFormat) -> BoxIoFut<Tag> {
=======
    async fn create_tag(&self, value: HashAndFormat) -> io::Result<Tag> {
>>>>>>> 4615915f
        let this = self.clone();
        tokio::task::spawn_blocking(move || this.create_tag_sync(value))
            .map(flatten_to_io)
            .await
    }

<<<<<<< HEAD
    fn set_tag(&self, name: Tag, value: Option<HashAndFormat>) -> BoxIoFut<()> {
=======
    async fn set_tag(&self, name: Tag, value: Option<HashAndFormat>) -> io::Result<()> {
>>>>>>> 4615915f
        let this = self.clone();
        tokio::task::spawn_blocking(move || this.set_tag_sync(name, value))
            .map(flatten_to_io)
            .await
    }

    fn temp_tag(&self, tag: HashAndFormat) -> TempTag {
        TempTag::new(tag, Some(self.0.clone()))
    }

    fn clear_live(&self) {
        let mut state = self.0.state.write().unwrap();
        state.live.clear();
    }

    fn add_live(&self, elements: impl IntoIterator<Item = Hash>) {
        let mut state = self.0.state.write().unwrap();
        state.live.extend(elements);
    }

    fn is_live(&self, hash: &Hash) -> bool {
        let state = self.0.state.read().unwrap();
        // a blob is live if it is either in the live set, or it is temp tagged
        state.live.contains(hash) || state.temp.contains(hash)
    }

<<<<<<< HEAD
    fn delete(&self, hashes: Vec<Hash>) -> BoxIoFut<()> {
=======
    async fn delete(&self, hashes: Vec<Hash>) -> io::Result<()> {
>>>>>>> 4615915f
        tracing::debug!("delete: {:?}", hashes);
        let this = self.clone();
        tokio::task::spawn_blocking(move || this.delete_sync(hashes))
            .map(flatten_to_io)
            .await
    }
}

impl LivenessTracker for Inner {
    fn on_clone(&self, inner: &HashAndFormat) {
        tracing::trace!("temp tagging: {:?}", inner);
        let mut state = self.state.write().unwrap();
        state.temp.inc(inner);
    }

    fn on_drop(&self, inner: &HashAndFormat) {
        tracing::trace!("temp tag drop: {:?}", inner);
        let mut state = self.state.write().unwrap();
        state.temp.dec(inner)
    }
}

impl State {
    /// Gets or creates the outboard data for the given hash.
    ///
    /// For small entries the outboard consists of just the le encoded size,
    /// so we create it on demand.
    fn load_outboard(&self, size: u64, hash: &Hash) -> Option<Bytes> {
        if needs_outboard(size) {
            self.outboard.get(hash).cloned()
        } else {
            Some(Bytes::from(size.to_le_bytes().to_vec()))
        }
    }

    fn get_entry(&self, hash: &Hash, entry: &CompleteEntry, options: &Options) -> Option<Entry> {
        tracing::trace!("got complete: {} {}", hash, entry.size);
        let outboard = self.load_outboard(entry.size, hash)?;
        // check if we have the data cached
        let data = self.data.get(hash).cloned();
        Some(Entry {
            hash: *hash,
            is_complete: true,
            entry: EntryData {
                data: if let Some(data) = data {
                    Either::Left(data)
                } else {
                    // get the data path
                    let path = if entry.owned_data {
                        // use the path for the data in the default location
                        options.owned_data_path(hash)
                    } else {
                        // use the first external path. if we don't have any
                        // we don't have a valid entry
                        entry.external_path()?.clone()
                    };
                    Either::Right((path, entry.size))
                },
                outboard: Either::Left(outboard),
            },
        })
    }
}

enum ImportFile {
    TempFile(PathBuf),
    External(PathBuf),
}
impl ImportFile {
    fn path(&self) -> &Path {
        match self {
            Self::TempFile(path) => path.as_path(),
            Self::External(path) => path.as_path(),
        }
    }
}

impl Store {
    fn temp_path(&self) -> PathBuf {
        self.0.options.partial_path.join(temp_name())
    }

    fn import_file_sync(
        self,
        path: PathBuf,
        mode: ImportMode,
        format: BlobFormat,
        progress: impl ProgressSender<Msg = ImportProgress> + IdGenerator,
    ) -> io::Result<(TempTag, u64)> {
        if !path.is_absolute() {
            return Err(io::Error::new(
                io::ErrorKind::InvalidInput,
                "path must be absolute",
            ));
        }
        if !path.is_file() && !path.is_symlink() {
            return Err(io::Error::new(
                io::ErrorKind::InvalidInput,
                "path is not a file or symlink",
            ));
        }
        let id = progress.new_id();
        progress.blocking_send(ImportProgress::Found {
            id,
            name: path.to_string_lossy().to_string(),
        })?;
        let file = match mode {
            ImportMode::TryReference => ImportFile::External(path),
            ImportMode::Copy => {
                let temp_path = self.temp_path();
                // copy the data, since it is not stable
                progress.try_send(ImportProgress::CopyProgress { id, offset: 0 })?;
                if reflink_copy::reflink_or_copy(&path, &temp_path)?.is_none() {
                    tracing::debug!("reflinked {} to {}", path.display(), temp_path.display());
                } else {
                    tracing::debug!("copied {} to {}", path.display(), temp_path.display());
                }
                ImportFile::TempFile(temp_path)
            }
        };
        let (tag, size) = self.finalize_import_sync(file, format, id, progress)?;
        Ok((tag, size))
    }

    fn import_bytes_sync(&self, data: Bytes, format: BlobFormat) -> io::Result<TempTag> {
        let temp_data_path = self.temp_path();
        std::fs::write(&temp_data_path, &data)?;
        let id = 0;
        let file = ImportFile::TempFile(temp_data_path);
        let progress = IgnoreProgressSender::default();
        let (tag, _size) = self.finalize_import_sync(file, format, id, progress)?;
        // we have the data in memory, so we can just insert it right now
        if data.len() < self.0.options.inline_threshold as usize {
            let mut state = self.0.state.write().unwrap();
            state.data.insert(*tag.hash(), data);
        }
        Ok(tag)
    }

    fn finalize_import_sync(
        &self,
        file: ImportFile,
        format: BlobFormat,
        id: u64,
        progress: impl ProgressSender<Msg = ImportProgress> + IdGenerator,
    ) -> io::Result<(TempTag, u64)> {
        let size = file.path().metadata()?.len();
        progress.blocking_send(ImportProgress::Size { id, size })?;
        let progress2 = progress.clone();
        let (hash, outboard) = compute_outboard(file.path(), size, move |offset| {
            Ok(progress2.try_send(ImportProgress::OutboardProgress { id, offset })?)
        })?;
        progress.blocking_send(ImportProgress::OutboardDone { id, hash })?;
        use super::Store;
        // from here on, everything related to the hash is protected by the temp tag
        let tag = self.temp_tag(HashAndFormat { hash, format });
        let hash = *tag.hash();
        let temp_outboard_path = if let Some(outboard) = outboard.as_ref() {
            let uuid = new_uuid();
            // we write the outboard to a temp file first, since while it is being written it is not complete.
            // it is protected from deletion by the temp tag.
            let temp_outboard_path = self.0.options.partial_outboard_path(hash, &uuid);
            std::fs::write(&temp_outboard_path, outboard)?;
            Some(temp_outboard_path)
        } else {
            None
        };
        // before here we did not touch the complete files at all.
        // all writes here are protected by the temp tag
        let complete_io_guard = self.0.complete_io_mutex.lock().unwrap();
        // move the data file into place, or create a reference to it
        let new = match file {
            ImportFile::External(path) => CompleteEntry::new_external(size, path),
            ImportFile::TempFile(temp_data_path) => {
                let data_path = self.owned_data_path(&hash);
                std::fs::rename(temp_data_path, data_path)?;
                CompleteEntry::new_default(size)
            }
        };
        // move the outboard file into place if we have one
        if let Some(temp_outboard_path) = temp_outboard_path {
            let outboard_path = self.owned_outboard_path(&hash);
            std::fs::rename(temp_outboard_path, outboard_path)?;
        }
        let size = new.size;
        let mut state = self.0.state.write().unwrap();
        let entry = state.complete.entry(hash).or_default();
        let n = entry.external.len();
        entry.union_with(new)?;
        if entry.external.len() != n {
            let temp_path = self.0.options.temp_paths_path(hash, &new_uuid());
            let final_path = self.0.options.paths_path(hash);
            write_atomic(&temp_path, &final_path, &entry.external_to_bytes())?;
        }
        if let Some(outboard) = outboard {
            state.outboard.insert(hash, outboard.into());
        }
        drop(complete_io_guard);
        Ok((tag, size))
    }

    fn set_tag_sync(&self, name: Tag, value: Option<HashAndFormat>) -> io::Result<()> {
        tracing::debug!("set_tag {} {:?}", name, value);
        let mut tags = self.0.tags.write().unwrap();
        let mut new_tags = tags.clone();
        let changed = if let Some(value) = value {
            if let Some(old_value) = new_tags.insert(name, value) {
                value != old_value
            } else {
                true
            }
        } else {
            new_tags.remove(&name).is_some()
        };
        if changed {
            let serialized = postcard::to_stdvec(&new_tags).unwrap();
            let temp_path = self
                .0
                .options
                .meta_path
                .join(format!("tags-{}.meta", hex::encode(new_uuid())));
            let final_path = self.0.options.meta_path.join("tags.meta");
            write_atomic(&temp_path, &final_path, &serialized)?;
            *tags = new_tags;
        }
        drop(tags);
        Ok(())
    }

    fn create_tag_sync(&self, value: HashAndFormat) -> io::Result<Tag> {
        tracing::debug!("create_tag {:?}", value);
        let mut tags = self.0.tags.write().unwrap();
        let mut new_tags = tags.clone();
        let tag = Tag::auto(SystemTime::now(), |x| new_tags.contains_key(x));
        new_tags.insert(tag.clone(), value);
        let serialized = postcard::to_stdvec(&new_tags).unwrap();
        let temp_path = self
            .0
            .options
            .meta_path
            .join(format!("tags-{}.meta", hex::encode(new_uuid())));
        let final_path = self.0.options.meta_path.join("tags.meta");
        write_atomic(&temp_path, &final_path, &serialized)?;
        *tags = new_tags;
        drop(tags);
        Ok(tag)
    }

    fn delete_sync(&self, hashes: Vec<Hash>) -> io::Result<()> {
        let mut data = Vec::new();
        let mut outboard = Vec::new();
        let mut paths = Vec::new();
        let mut partial_data = Vec::new();
        let mut partial_outboard = Vec::new();
        let complete_io_guard = self.0.complete_io_mutex.lock().unwrap();
        let mut state = self.0.state.write().unwrap();
        for hash in hashes {
            if let Some(entry) = state.complete.remove(&hash) {
                if entry.owned_data {
                    data.push(self.owned_data_path(&hash));
                }
                if needs_outboard(entry.size) {
                    outboard.push(self.owned_outboard_path(&hash));
                }
                if !entry.external.is_empty() {
                    paths.push(self.0.options.paths_path(hash));
                }
            }
            if let Some(partial) = state.partial.remove(&hash) {
                partial_data.push(self.0.options.partial_data_path(hash, &partial.uuid));
                if needs_outboard(partial.size) {
                    partial_outboard
                        .push(self.0.options.partial_outboard_path(hash, &partial.uuid));
                }
            }
            state.outboard.remove(&hash);
            state.data.remove(&hash);
        }
        drop(state);
        for data in data {
            tracing::debug!("deleting data {}", data.display());
            if let Err(cause) = std::fs::remove_file(data) {
                tracing::warn!("failed to delete data file: {}", cause);
            }
        }
        for external in paths {
            tracing::debug!("deleting paths file {}", external.display());
            if let Err(cause) = std::fs::remove_file(external) {
                tracing::warn!("failed to delete paths file: {}", cause);
            }
        }
        for outboard in outboard {
            tracing::debug!("deleting outboard {}", outboard.display());
            if let Err(cause) = std::fs::remove_file(outboard) {
                tracing::warn!("failed to delete outboard file: {}", cause);
            }
        }
        drop(complete_io_guard);
        // deleting the partial data and outboard files can happen at any time.
        // there is no race condition since these are unique names.
        for partial_data in partial_data {
            if let Err(cause) = std::fs::remove_file(partial_data) {
                tracing::warn!("failed to delete partial data file: {}", cause);
            }
        }
        for partial_outboard in partial_outboard {
            if let Err(cause) = std::fs::remove_file(partial_outboard) {
                tracing::warn!("failed to delete partial outboard file: {}", cause);
            }
        }
        Ok(())
    }

    fn insert_complete_sync(&self, entry: PartialEntry) -> io::Result<()> {
        let hash = entry.hash;
        let data_path = self.0.options.owned_data_path(&hash);
        let size = entry.size;
        let temp_data_path = entry.data_path;
        let temp_outboard_path = entry.outboard_path;
        let complete_io_guard = self.0.complete_io_mutex.lock().unwrap();
        // for a short time we will have neither partial nor complete
        self.0.state.write().unwrap().partial.remove(&hash);
        std::fs::rename(temp_data_path, data_path)?;
        let outboard = if temp_outboard_path.exists() {
            let outboard_path = self.0.options.owned_outboard_path(&hash);
            std::fs::rename(temp_outboard_path, &outboard_path)?;
            Some(std::fs::read(&outboard_path)?.into())
        } else {
            None
        };
        let mut state = self.0.state.write().unwrap();
        let entry = state.complete.entry(hash).or_default();
        entry.union_with(CompleteEntry::new_default(size))?;
        if let Some(outboard) = outboard {
            state.outboard.insert(hash, outboard);
        }
        drop(complete_io_guard);
        Ok(())
    }

    fn export_sync(
        &self,
        hash: Hash,
        target: PathBuf,
        mode: ExportMode,
        progress: impl Fn(u64) -> io::Result<()> + Send + Sync + 'static,
    ) -> io::Result<()> {
        tracing::trace!("exporting {} to {} ({:?})", hash, target.display(), mode);

        if !target.is_absolute() {
            return Err(io::Error::new(
                io::ErrorKind::InvalidInput,
                "target path must be absolute",
            ));
        }
        let parent = target.parent().ok_or_else(|| {
            io::Error::new(
                io::ErrorKind::InvalidInput,
                "target path has no parent directory",
            )
        })?;
        // create the directory in which the target file is
        std::fs::create_dir_all(parent)?;
        let (source, size, owned) = {
            let state = self.0.state.read().unwrap();
            let entry = state.complete.get(&hash).ok_or_else(|| {
                io::Error::new(io::ErrorKind::NotFound, "hash not found in database")
            })?;
            let source = if entry.owned_data {
                self.owned_data_path(&hash)
            } else {
                entry
                    .external
                    .iter()
                    .next()
                    .ok_or_else(|| io::Error::new(io::ErrorKind::NotFound, "no valid path found"))?
                    .clone()
            };
            let size = entry.size;
            (source, size, entry.owned_data)
        };
        // copy all the things
        let stable = mode == ExportMode::TryReference;
        let path_bytes = if size >= self.0.options.move_threshold && stable && owned {
            tracing::debug!("moving {} to {}", source.display(), target.display());
            if let Err(e) = std::fs::rename(source, &target) {
                tracing::error!("rename failed: {}", e);
                return Err(e)?;
            }
            let mut state = self.0.state.write().unwrap();
            let Some(entry) = state.complete.get_mut(&hash) else {
                return Err(io::Error::new(
                    io::ErrorKind::NotFound,
                    "hash not found in database",
                ));
            };
            entry.owned_data = false;
            entry.external.insert(target);
            Some(entry.external_to_bytes())
        } else {
            tracing::debug!("copying {} to {}", source.display(), target.display());
            progress(0)?;
            // todo: progress
            if reflink_copy::reflink_or_copy(&source, &target)?.is_none() {
                tracing::debug!("reflinked {} to {}", source.display(), target.display());
            } else {
                tracing::debug!("copied {} to {}", source.display(), target.display());
            }
            progress(size)?;
            let mut state = self.0.state.write().unwrap();
            let Some(entry) = state.complete.get_mut(&hash) else {
                return Err(io::Error::new(
                    io::ErrorKind::NotFound,
                    "hash not found in database",
                ));
            };
            if mode == ExportMode::TryReference {
                entry.external.insert(target);
                Some(entry.external_to_bytes())
            } else {
                None
            }
        };
        if let Some(path_bytes) = path_bytes {
            let pp = self.paths_path(hash);
            std::fs::write(pp, path_bytes)?;
        }
        Ok(())
    }

    /// Path to the directory where complete files and outboard files are stored.
    pub(crate) fn complete_path(root: &Path) -> PathBuf {
        root.join("complete")
    }

    /// Path to the directory where partial files and outboard are stored.
    pub(crate) fn partial_path(root: &Path) -> PathBuf {
        root.join("partial")
    }

    /// Path to the directory where metadata is stored.
    pub(crate) fn meta_path(root: &Path) -> PathBuf {
        root.join("meta")
    }

    /// scan a directory for data
    pub(crate) fn load_sync(path: &Path) -> anyhow::Result<Self> {
        tracing::info!("loading database from {}", path.display(),);
        let complete_path = Self::complete_path(path);
        let partial_path = Self::partial_path(path);
        let meta_path = Self::meta_path(path);
        std::fs::create_dir_all(&complete_path)?;
        std::fs::create_dir_all(&partial_path)?;
        std::fs::create_dir_all(&meta_path)?;
        let mut partial_index =
            BTreeMap::<Hash, BTreeMap<[u8; 16], (Option<PathBuf>, Option<PathBuf>)>>::new();
        let mut full_index =
            BTreeMap::<Hash, (Option<PathBuf>, Option<PathBuf>, Option<PathBuf>)>::new();
        let mut outboard = BTreeMap::new();
        for entry in std::fs::read_dir(&partial_path)? {
            let entry = entry?;
            let path = entry.path();
            if path.is_file() {
                let Some(name) = path.file_name() else {
                    tracing::warn!("skipping unexpected partial file: {:?}", path);
                    continue;
                };
                let Some(name) = name.to_str() else {
                    tracing::warn!("skipping unexpected partial file: {:?}", path);
                    continue;
                };
                if let Ok(purpose) = FileName::from_str(name) {
                    match purpose {
                        FileName::PartialData(hash, uuid) => {
                            let m = partial_index.entry(hash).or_default();
                            let (data, _) = m.entry(uuid).or_default();
                            *data = Some(path);
                        }
                        FileName::PartialOutboard(hash, uuid) => {
                            let m = partial_index.entry(hash).or_default();
                            let (_, outboard) = m.entry(uuid).or_default();
                            *outboard = Some(path);
                        }
                        _ => {
                            // silently ignore other files, there could be a valid reason for them
                        }
                    }
                }
            }
        }

        for entry in std::fs::read_dir(&complete_path)? {
            let entry = entry?;
            let path = entry.path();
            if path.is_file() {
                let Some(name) = path.file_name() else {
                    tracing::warn!("skipping unexpected complete file: {:?}", path);
                    continue;
                };
                let Some(name) = name.to_str() else {
                    tracing::warn!("skipping unexpected complete file: {:?}", path);
                    continue;
                };
                if let Ok(purpose) = FileName::from_str(name) {
                    match purpose {
                        FileName::Data(hash) => {
                            let (data, _, _) = full_index.entry(hash).or_default();
                            *data = Some(path);
                        }
                        FileName::Outboard(hash) => {
                            let (_, outboard, _) = full_index.entry(hash).or_default();
                            *outboard = Some(path);
                        }
                        FileName::Paths(hash) => {
                            let (_, _, paths) = full_index.entry(hash).or_default();
                            *paths = Some(path);
                        }
                        _ => {
                            // silently ignore other files, there could be a valid reason for them
                        }
                    }
                }
            }
        }
        // figure out what we have completely
        let mut complete = BTreeMap::new();
        for (hash, (data_path, outboard_path, paths_path)) in full_index {
            let external: BTreeSet<PathBuf> = if let Some(paths_path) = paths_path {
                let paths = std::fs::read(paths_path)?;
                postcard::from_bytes(&paths)?
            } else {
                Default::default()
            };
            let owned_data = data_path.is_some();
            let size = if let Some(data_path) = &data_path {
                let Ok(meta) = std::fs::metadata(data_path) else {
                    tracing::warn!(
                        "unable to open owned data file {}. removing {}",
                        data_path.display(),
                        hex::encode(hash)
                    );
                    continue;
                };
                meta.len()
            } else if let Some(external) = external.iter().next() {
                let Ok(meta) = std::fs::metadata(external) else {
                    tracing::warn!(
                        "unable to open external data file {}. removing {}",
                        external.display(),
                        hex::encode(hash)
                    );
                    continue;
                };
                meta.len()
            } else {
                tracing::error!(
                    "neither internal nor external file exists. removing {}",
                    hex::encode(hash)
                );
                continue;
            };
            if needs_outboard(size) {
                if let Some(outboard_path) = outboard_path {
                    let outboard_data = std::fs::read(outboard_path)?;
                    outboard.insert(hash, outboard_data.into());
                } else {
                    tracing::error!("missing outboard file for {}", hex::encode(hash));
                    // we could delete the data file here
                    continue;
                }
            }
            complete.insert(
                hash,
                CompleteEntry {
                    owned_data,
                    external,
                    size,
                },
            );
        }
        // retain only entries for which we have both outboard and data
        partial_index.retain(|hash, entries| {
            entries.retain(|uuid, (data, outboard)| match (data, outboard) {
                (Some(_), Some(_)) => true,
                (Some(data), None) => {
                    tracing::warn!(
                        "missing partial outboard file for {} {}",
                        hex::encode(hash),
                        hex::encode(uuid)
                    );
                    std::fs::remove_file(data).ok();
                    false
                }
                (None, Some(outboard)) => {
                    tracing::warn!(
                        "missing partial data file for {} {}",
                        hex::encode(hash),
                        hex::encode(uuid)
                    );
                    std::fs::remove_file(outboard).ok();
                    false
                }
                _ => false,
            });
            !entries.is_empty()
        });
        let mut partial = BTreeMap::new();
        for (hash, entries) in partial_index {
            let best = if !complete.contains_key(&hash) {
                entries
                    .iter()
                    .filter_map(|(uuid, (data_path, outboard_path))| {
                        let data_path = data_path.as_ref()?;
                        let outboard_path = outboard_path.as_ref()?;
                        let Ok(data_meta) = std::fs::metadata(data_path) else {
                            tracing::warn!(
                                "unable to open partial data file {}",
                                data_path.display()
                            );
                            return None;
                        };
                        let Ok(outboard_file) = std::fs::File::open(outboard_path) else {
                            tracing::warn!(
                                "unable to open partial outboard file {}",
                                outboard_path.display()
                            );
                            return None;
                        };
                        let mut expected_size = [0u8; 8];
                        let Ok(_) = outboard_file.read_at(0, &mut expected_size) else {
                            tracing::warn!(
                                "partial outboard file is missing length {}",
                                outboard_path.display()
                            );
                            return None;
                        };
                        let current_size = data_meta.len();
                        let expected_size = u64::from_le_bytes(expected_size);
                        Some((current_size, expected_size, uuid))
                    })
                    .max_by_key(|x| x.0)
            } else {
                None
            };
            if let Some((current_size, expected_size, uuid)) = best {
                if current_size > 0 {
                    partial.insert(
                        hash,
                        PartialEntryData {
                            size: expected_size,
                            uuid: *uuid,
                        },
                    );
                }
            }
            // remove all other entries
            let keep = partial.get(&hash).map(|x| x.uuid);
            for (uuid, (data_path, outboard_path)) in entries {
                if Some(uuid) != keep {
                    if let Some(data_path) = data_path {
                        tracing::debug!("removing partial data file {}", data_path.display());
                        std::fs::remove_file(data_path)?;
                    }
                    if let Some(outboard_path) = outboard_path {
                        tracing::debug!(
                            "removing partial outboard file {}",
                            outboard_path.display()
                        );
                        std::fs::remove_file(outboard_path)?;
                    }
                }
            }
        }
        for hash in complete.keys() {
            tracing::debug!("complete {}", hash);
            partial.remove(hash);
        }
        for hash in partial.keys() {
            tracing::debug!("partial {}", hash);
        }
        let tags_path = meta_path.join("tags.meta");
        let mut tags = BTreeMap::new();
        if tags_path.exists() {
            let data = std::fs::read(tags_path)?;
            tags = postcard::from_bytes(&data)?;
            tracing::debug!("loaded tags. {} entries", tags.len());
        };
        Ok(Self(Arc::new(Inner {
            state: RwLock::new(State {
                complete,
                partial,
                outboard,
                data: Default::default(),
                live: Default::default(),
                temp: Default::default(),
            }),
            tags: RwLock::new(tags),
            options: Options {
                complete_path,
                partial_path,
                meta_path,
                move_threshold: 1024 * 128,
                inline_threshold: 1024 * 16,
            },
            complete_io_mutex: Mutex::new(()),
        })))
    }

    /// Blocking load a database from disk.
    pub fn load_blocking(path: impl AsRef<Path>) -> anyhow::Result<Self> {
        let db = Self::load_sync(path.as_ref())?;
        Ok(db)
    }

    /// Load a database from disk.
    pub async fn load(path: impl AsRef<Path>) -> anyhow::Result<Self> {
        let path = path.as_ref().to_path_buf();
        let db = tokio::task::spawn_blocking(move || Self::load_sync(&path)).await??;
        Ok(db)
    }

    fn owned_data_path(&self, hash: &Hash) -> PathBuf {
        self.0.options.owned_data_path(hash)
    }

    fn owned_outboard_path(&self, hash: &Hash) -> PathBuf {
        self.0.options.owned_outboard_path(hash)
    }

    fn paths_path(&self, hash: Hash) -> PathBuf {
        self.0.options.paths_path(hash)
    }
}

/// Synchronously compute the outboard of a file, and return hash and outboard.
///
/// It is assumed that the file is not modified while this is running.
///
/// If it is modified while or after this is running, the outboard will be
/// invalid, so any attempt to compute a slice from it will fail.
///
/// If the size of the file is changed while this is running, an error will be
/// returned.
fn compute_outboard(
    path: &Path,
    size: u64,
    progress: impl Fn(u64) -> io::Result<()> + Send + Sync + 'static,
) -> io::Result<(Hash, Option<Vec<u8>>)> {
    let span = trace_span!("outboard.compute", path = %path.display());
    let _guard = span.enter();
    let file = std::fs::File::open(path)?;
    // compute outboard size so we can pre-allocate the buffer.
    let outboard_size = usize::try_from(bao_tree::io::outboard_size(size, IROH_BLOCK_SIZE))
        .map_err(|_| io::Error::new(io::ErrorKind::InvalidInput, "size too large"))?;
    let mut outboard = Vec::with_capacity(outboard_size);

    // wrap the reader in a progress reader, so we can report progress.
    let reader = ProgressReader2::new(file, progress);
    // wrap the reader in a buffered reader, so we read in large chunks
    // this reduces the number of io ops and also the number of progress reports
    let mut reader = BufReader::with_capacity(1024 * 1024, reader);

    let hash =
        bao_tree::io::sync::outboard_post_order(&mut reader, size, IROH_BLOCK_SIZE, &mut outboard)?;
    let ob = PostOrderMemOutboard::load(hash, &outboard, IROH_BLOCK_SIZE)?.flip();
    tracing::trace!(%hash, "done");
    let ob = ob.into_inner_with_prefix();
    let ob = if ob.len() > 8 { Some(ob) } else { None };
    Ok((hash.into(), ob))
}

pub(crate) struct ProgressReader2<R, F: Fn(u64) -> io::Result<()>> {
    inner: R,
    offset: u64,
    cb: F,
}

impl<R: io::Read, F: Fn(u64) -> io::Result<()>> ProgressReader2<R, F> {
    #[allow(dead_code)]
    pub fn new(inner: R, cb: F) -> Self {
        Self {
            inner,
            offset: 0,
            cb,
        }
    }
}

impl<R: io::Read, F: Fn(u64) -> io::Result<()>> io::Read for ProgressReader2<R, F> {
    fn read(&mut self, buf: &mut [u8]) -> std::io::Result<usize> {
        let read = self.inner.read(buf)?;
        self.offset += read as u64;
        (self.cb)(self.offset)?;
        Ok(read)
    }
}

/// A file name that indicates the purpose of the file.
#[derive(Clone, PartialEq, Eq)]
pub enum FileName {
    /// Incomplete data for the hash, with an unique id
    PartialData(Hash, [u8; 16]),
    /// File is storing data for the hash
    Data(Hash),
    /// File is storing a partial outboard
    PartialOutboard(Hash, [u8; 16]),
    /// File is storing an outboard
    ///
    /// We can have multiple files with the same outboard, in case the outboard
    /// does not contain hashes. But we don't store those outboards.
    Outboard(Hash),
    /// Temporary paths file
    TempPaths(Hash, [u8; 16]),
    /// External paths for the hash
    Paths(Hash),
    /// File is going to be used to store metadata
    Meta(Vec<u8>),
}

impl FileName {
    /// Get the file purpose from a path, handling weird cases
    pub fn from_path(path: impl AsRef<Path>) -> std::result::Result<Self, &'static str> {
        let path = path.as_ref();
        let name = path.file_name().ok_or("no file name")?;
        let name = name.to_str().ok_or("invalid file name")?;
        let purpose = Self::from_str(name).map_err(|_| "invalid file name")?;
        Ok(purpose)
    }
}

/// The extension for outboard files. We use obao4 to indicate that this is an outboard
/// in the standard pre order format (obao like in the bao crate), but with a chunk group
/// size of 4, unlike the bao crate which uses 0.
const OUTBOARD_EXT: &str = "obao4";

impl fmt::Display for FileName {
    fn fmt(&self, f: &mut fmt::Formatter<'_>) -> fmt::Result {
        match self {
            Self::PartialData(hash, uuid) => {
                write!(f, "{}-{}.data", hex::encode(hash), hex::encode(uuid))
            }
            Self::PartialOutboard(hash, uuid) => {
                write!(
                    f,
                    "{}-{}.{}",
                    hex::encode(hash),
                    hex::encode(uuid),
                    OUTBOARD_EXT
                )
            }
            Self::TempPaths(hash, uuid) => {
                write!(f, "{}-{}.paths", hex::encode(hash), hex::encode(uuid))
            }
            Self::Paths(hash) => {
                write!(f, "{}.paths", hex::encode(hash))
            }
            Self::Data(hash) => write!(f, "{}.data", hex::encode(hash)),
            Self::Outboard(hash) => write!(f, "{}.{}", hex::encode(hash), OUTBOARD_EXT),
            Self::Meta(name) => write!(f, "{}.meta", hex::encode(name)),
        }
    }
}

impl FromStr for FileName {
    type Err = ();

    fn from_str(s: &str) -> std::result::Result<Self, Self::Err> {
        // split into base and extension
        let Some((base, ext)) = s.rsplit_once('.') else {
            return Err(());
        };
        // strip optional leading dot
        let base = base.strip_prefix('.').unwrap_or(base);
        let mut hash = [0u8; 32];
        if let Some((base, uuid_text)) = base.split_once('-') {
            let mut uuid = [0u8; 16];
            hex::decode_to_slice(uuid_text, &mut uuid).map_err(|_| ())?;
            if ext == "data" {
                hex::decode_to_slice(base, &mut hash).map_err(|_| ())?;
                Ok(Self::PartialData(hash.into(), uuid))
            } else if ext == OUTBOARD_EXT {
                hex::decode_to_slice(base, &mut hash).map_err(|_| ())?;
                Ok(Self::PartialOutboard(hash.into(), uuid))
            } else {
                Err(())
            }
        } else if ext == "meta" {
            let data = hex::decode(base).map_err(|_| ())?;
            Ok(Self::Meta(data))
        } else {
            hex::decode_to_slice(base, &mut hash).map_err(|_| ())?;
            if ext == "data" {
                Ok(Self::Data(hash.into()))
            } else if ext == OUTBOARD_EXT {
                Ok(Self::Outboard(hash.into()))
            } else if ext == "paths" {
                Ok(Self::Paths(hash.into()))
            } else {
                Err(())
            }
        }
    }
}

/// Write data to a file, and then atomically rename it to the final path.
///
/// This assumes that the directories for both files already exist.
fn write_atomic(temp_path: &Path, final_path: &Path, data: &[u8]) -> io::Result<()> {
    let mut file = std::fs::File::create(temp_path)?;
    file.write_all(data)?;
    std::fs::rename(temp_path, final_path)?;
    Ok(())
}

struct DD<T: fmt::Display>(T);

impl<T: fmt::Display> fmt::Debug for DD<T> {
    fn fmt(&self, f: &mut fmt::Formatter<'_>) -> fmt::Result {
        fmt::Display::fmt(&self.0, f)
    }
}

impl fmt::Debug for FileName {
    fn fmt(&self, f: &mut fmt::Formatter<'_>) -> fmt::Result {
        match self {
            Self::PartialData(hash, guid) => f
                .debug_tuple("PartialData")
                .field(&DD(hash))
                .field(&DD(hex::encode(guid)))
                .finish(),
            Self::Data(hash) => f.debug_tuple("Data").field(&DD(hash)).finish(),
            Self::PartialOutboard(hash, guid) => f
                .debug_tuple("PartialOutboard")
                .field(&DD(hash))
                .field(&DD(hex::encode(guid)))
                .finish(),
            Self::Outboard(hash) => f.debug_tuple("Outboard").field(&DD(hash)).finish(),
            Self::Meta(arg0) => f.debug_tuple("Meta").field(&DD(hex::encode(arg0))).finish(),
            Self::Paths(arg0) => f
                .debug_tuple("Paths")
                .field(&DD(hex::encode(arg0)))
                .finish(),
            Self::TempPaths(hash, guid) => f
                .debug_tuple("TempPaths")
                .field(&DD(hash))
                .field(&DD(hex::encode(guid)))
                .finish(),
        }
    }
}

impl FileName {
    /// true if the purpose is for a temporary file
    pub fn temporary(&self) -> bool {
        match self {
            FileName::PartialData(_, _) => true,
            FileName::Data(_) => false,
            FileName::PartialOutboard(_, _) => true,
            FileName::Outboard(_) => false,
            FileName::Meta(_) => false,
            FileName::TempPaths(_, _) => true,
            FileName::Paths(_) => false,
        }
    }
}

#[cfg(test)]
mod tests {
    use super::*;
    use proptest::prelude::*;

    fn arb_hash() -> impl Strategy<Value = Hash> {
        any::<[u8; 32]>().prop_map(|x| x.into())
    }

    fn arb_filename() -> impl Strategy<Value = FileName> {
        prop_oneof![
            arb_hash().prop_map(FileName::Data),
            arb_hash().prop_map(FileName::Outboard),
            arb_hash().prop_map(FileName::Paths),
            (arb_hash(), any::<[u8; 16]>())
                .prop_map(|(hash, uuid)| FileName::PartialData(hash, uuid)),
            (arb_hash(), any::<[u8; 16]>())
                .prop_map(|(hash, uuid)| FileName::PartialOutboard(hash, uuid)),
            any::<Vec<u8>>().prop_map(FileName::Meta),
        ]
    }

    #[test]
    fn filename_parse_error() {
        assert!(FileName::from_str("foo").is_err());
        assert!(FileName::from_str("1234.data").is_err());
        assert!(FileName::from_str("1234ABDC.outboard").is_err());
        assert!(FileName::from_str("1234-1234.data").is_err());
        assert!(FileName::from_str("1234ABDC-1234.outboard").is_err());
    }

    proptest! {
        #[test]
        fn filename_roundtrip(name in arb_filename()) {
            let s = name.to_string();
            let name2 = super::FileName::from_str(&s).unwrap();
            prop_assert_eq!(name, name2);
        }
    }
}<|MERGE_RESOLUTION|>--- conflicted
+++ resolved
@@ -151,8 +151,6 @@
 
 use super::{flatten_to_io, new_uuid, temp_name, TempCounterMap};
 
-type BoxIoFut<'a, T> = futures::future::BoxFuture<'a, io::Result<T>>;
-
 #[derive(Debug, Default)]
 struct State {
     // complete entries
@@ -250,30 +248,6 @@
         self.size
     }
 
-<<<<<<< HEAD
-    fn available_ranges(&self) -> BoxIoFut<ChunkRanges> {
-        futures::future::ok(ChunkRanges::all()).boxed()
-    }
-
-    fn outboard(&self) -> BoxIoFut<PreOrderOutboard<MemOrFile>> {
-        async move {
-            let file = File::open(self.outboard_path.clone()).await?;
-            Ok(PreOrderOutboard {
-                root: self.hash.into(),
-                tree: BaoTree::new(ByteNum(self.size), IROH_BLOCK_SIZE),
-                data: MemOrFile::File(file),
-            })
-        }
-        .boxed()
-    }
-
-    fn data_reader(&self) -> BoxIoFut<MemOrFile> {
-        async move {
-            let file = File::open(self.data_path.clone()).await?;
-            Ok(MemOrFile::File(file))
-        }
-        .boxed()
-=======
     async fn available_ranges(&self) -> io::Result<ChunkRanges> {
         Ok(ChunkRanges::all())
     }
@@ -290,7 +264,6 @@
     async fn data_reader(&self) -> io::Result<MemOrFile> {
         let file = File::open(self.data_path.clone()).await?;
         Ok(MemOrFile::File(file))
->>>>>>> 4615915f
     }
 
     fn is_complete(&self) -> bool {
@@ -299,36 +272,11 @@
 }
 
 impl PartialEntry {
-<<<<<<< HEAD
-    fn outboard_mut(&self) -> BoxIoFut<PreOrderOutboard<File>> {
-=======
     async fn outboard_mut(&self) -> io::Result<PreOrderOutboard<File>> {
->>>>>>> 4615915f
         let hash = self.hash;
         let size = self.size;
         let tree = BaoTree::new(ByteNum(size), IROH_BLOCK_SIZE);
         let path = self.outboard_path.clone();
-<<<<<<< HEAD
-        async move {
-            let mut writer = iroh_io::File::create(move || {
-                std::fs::OpenOptions::new()
-                    .write(true)
-                    .create(true)
-                    .open(path)
-            })
-            .await?;
-            writer.write_at(0, &size.to_le_bytes()).await?;
-            Ok(PreOrderOutboard {
-                root: hash.into(),
-                tree,
-                data: writer,
-            })
-        }
-        .boxed()
-    }
-
-    fn data_writer(&self) -> BoxIoFut<File> {
-=======
         let mut writer = iroh_io::File::create(move || {
             std::fs::OpenOptions::new()
                 .write(true)
@@ -345,7 +293,6 @@
     }
 
     async fn data_writer(&self) -> io::Result<File> {
->>>>>>> 4615915f
         let path = self.data_path.clone();
         iroh_io::File::create(move || {
             std::fs::OpenOptions::new()
@@ -358,23 +305,10 @@
 }
 
 impl PartialMapEntry<Store> for PartialEntry {
-<<<<<<< HEAD
-    fn batch_writer(
-        &self,
-    ) -> futures::prelude::future::BoxFuture<'_, io::Result<<Store as PartialMap>::BatchWriter>>
-    {
-        async move {
-            let data = self.data_writer().await?;
-            let outboard = self.outboard_mut().await?;
-            Ok(CombinedBatchWriter { data, outboard })
-        }
-        .boxed()
-=======
     async fn batch_writer(&self) -> io::Result<<Store as PartialMap>::BatchWriter> {
         let data = self.data_writer().await?;
         let outboard = self.outboard_mut().await?;
         Ok(CombinedBatchWriter { data, outboard })
->>>>>>> 4615915f
     }
 }
 
@@ -442,11 +376,7 @@
         })
     }
 
-<<<<<<< HEAD
-    fn insert_complete(&self, entry: Self::PartialEntry) -> BoxIoFut<()> {
-=======
     async fn insert_complete(&self, entry: Self::PartialEntry) -> io::Result<()> {
->>>>>>> 4615915f
         let this = self.clone();
         tokio::task::spawn_blocking(move || this.insert_complete_sync(entry))
             .map(flatten_to_io)
@@ -531,27 +461,6 @@
         }
     }
 
-<<<<<<< HEAD
-    fn available_ranges(&self) -> BoxIoFut<ChunkRanges> {
-        futures::future::ok(ChunkRanges::all()).boxed()
-    }
-
-    fn outboard(&self) -> BoxIoFut<PreOrderOutboard<MemOrFile>> {
-        async move {
-            let size = self.entry.size();
-            let data = self.entry.outboard_reader().await?;
-            Ok(PreOrderOutboard {
-                root: self.hash.into(),
-                tree: BaoTree::new(ByteNum(size), IROH_BLOCK_SIZE),
-                data,
-            })
-        }
-        .boxed()
-    }
-
-    fn data_reader(&self) -> BoxIoFut<MemOrFile> {
-        self.entry.data_reader().boxed()
-=======
     async fn available_ranges(&self) -> io::Result<ChunkRanges> {
         Ok(ChunkRanges::all())
     }
@@ -568,7 +477,6 @@
 
     async fn data_reader(&self) -> io::Result<MemOrFile> {
         self.entry.data_reader().await
->>>>>>> 4615915f
     }
 
     fn is_complete(&self) -> bool {
@@ -728,11 +636,7 @@
         Ok(Box::new(items.into_iter()))
     }
 
-<<<<<<< HEAD
-    fn validate(&self, _tx: mpsc::Sender<ValidateProgress>) -> BoxIoFut<()> {
-=======
     async fn validate(&self, _tx: mpsc::Sender<ValidateProgress>) -> io::Result<()> {
->>>>>>> 4615915f
         unimplemented!()
     }
 
@@ -755,11 +659,7 @@
         target: PathBuf,
         mode: ExportMode,
         progress: impl Fn(u64) -> io::Result<()> + Send + Sync + 'static,
-<<<<<<< HEAD
-    ) -> BoxIoFut<()> {
-=======
     ) -> io::Result<()> {
->>>>>>> 4615915f
         let this = self.clone();
         tokio::task::spawn_blocking(move || this.export_sync(hash, target, mode, progress))
             .map(flatten_to_io)
@@ -774,22 +674,14 @@
         mode: ImportMode,
         format: BlobFormat,
         progress: impl ProgressSender<Msg = ImportProgress> + IdGenerator,
-<<<<<<< HEAD
-    ) -> BoxIoFut<(TempTag, u64)> {
-=======
     ) -> io::Result<(TempTag, u64)> {
->>>>>>> 4615915f
         let this = self.clone();
         tokio::task::spawn_blocking(move || this.import_file_sync(path, mode, format, progress))
             .map(flatten_to_io)
             .await
     }
 
-<<<<<<< HEAD
-    fn import_bytes(&self, data: Bytes, format: BlobFormat) -> BoxIoFut<TempTag> {
-=======
     async fn import_bytes(&self, data: Bytes, format: BlobFormat) -> io::Result<TempTag> {
->>>>>>> 4615915f
         let this = self.clone();
         tokio::task::spawn_blocking(move || this.import_bytes_sync(data, format))
             .map(flatten_to_io)
@@ -801,11 +693,7 @@
         mut data: impl Stream<Item = io::Result<Bytes>> + Unpin + Send + 'static,
         format: BlobFormat,
         progress: impl ProgressSender<Msg = ImportProgress> + IdGenerator,
-<<<<<<< HEAD
-    ) -> BoxIoFut<(TempTag, u64)> {
-=======
     ) -> io::Result<(TempTag, u64)> {
->>>>>>> 4615915f
         let this = self.clone();
         let id = progress.new_id();
         // write to a temp file
@@ -832,22 +720,14 @@
             .await
     }
 
-<<<<<<< HEAD
-    fn create_tag(&self, value: HashAndFormat) -> BoxIoFut<Tag> {
-=======
     async fn create_tag(&self, value: HashAndFormat) -> io::Result<Tag> {
->>>>>>> 4615915f
         let this = self.clone();
         tokio::task::spawn_blocking(move || this.create_tag_sync(value))
             .map(flatten_to_io)
             .await
     }
 
-<<<<<<< HEAD
-    fn set_tag(&self, name: Tag, value: Option<HashAndFormat>) -> BoxIoFut<()> {
-=======
     async fn set_tag(&self, name: Tag, value: Option<HashAndFormat>) -> io::Result<()> {
->>>>>>> 4615915f
         let this = self.clone();
         tokio::task::spawn_blocking(move || this.set_tag_sync(name, value))
             .map(flatten_to_io)
@@ -874,11 +754,7 @@
         state.live.contains(hash) || state.temp.contains(hash)
     }
 
-<<<<<<< HEAD
-    fn delete(&self, hashes: Vec<Hash>) -> BoxIoFut<()> {
-=======
     async fn delete(&self, hashes: Vec<Hash>) -> io::Result<()> {
->>>>>>> 4615915f
         tracing::debug!("delete: {:?}", hashes);
         let this = self.clone();
         tokio::task::spawn_blocking(move || this.delete_sync(hashes))
