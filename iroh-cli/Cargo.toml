--- conflicted
+++ resolved
@@ -31,15 +31,10 @@
 console = "0.15.5"
 derive_more = { version = "1.0.0-beta.1", features = ["display"] }
 dialoguer = { version = "0.11.0", default-features = false }
-<<<<<<< HEAD
-dirs-next = { version = "2.0.0" }
+dirs-next = "2.0.0"
+flume = "0.11.0"
 futures-buffered = "0.2.4"
 futures-lite = "2.3"
-=======
-dirs-next = "2.0.0"
-flume = "0.11.0"
-futures = "0.3.30"
->>>>>>> 2dfd0aef
 hex = "0.4.3"
 human-time = "0.1.6"
 indicatif = { version = "0.17", features = ["tokio"] }
