--- conflicted
+++ resolved
@@ -3,139 +3,7 @@
 //! See <https://github.com/libp2p/specs/blob/master/tls/tls.md>.
 //! Based on rust-libp2p/transports/tls
 
-<<<<<<< HEAD
-pub mod certificate;
-mod verifier;
-
-use std::{
-    fmt::{Debug, Display},
-    str::FromStr,
-    sync::Arc,
-};
-
-pub use ed25519_dalek::{Signature, SigningKey as SecretKey, VerifyingKey as PublicKey};
-use serde::{Deserialize, Serialize};
-use ssh_key::LineEnding;
-
-/// A keypair.
-#[derive(Clone, Debug)]
-pub struct Keypair {
-    public: PublicKey,
-    secret: SecretKey,
-}
-
-impl Keypair {
-    /// The public key of this keypair.
-    pub fn public(&self) -> PublicKey {
-        self.public
-    }
-
-    /// The secret key of this keypair.
-    pub fn secret(&self) -> &SecretKey {
-        &self.secret
-    }
-
-    /// Generate a new keypair.
-    pub fn generate() -> Self {
-        let mut rng = rand::rngs::OsRng;
-        let secret = SecretKey::generate(&mut rng);
-        let public = secret.verifying_key();
-
-        Self { public, secret }
-    }
-
-    /// Serialise the keypair to OpenSSH format.
-    pub fn to_openssh(&self) -> ssh_key::Result<zeroize::Zeroizing<String>> {
-        let ckey = ssh_key::private::Ed25519Keypair {
-            public: self.public.into(),
-            private: self.secret.clone().into(),
-        };
-        ssh_key::private::PrivateKey::from(ckey).to_openssh(LineEnding::default())
-    }
-
-    /// Deserialise the keypair from OpenSSH format.
-    pub fn try_from_openssh<T: AsRef<[u8]>>(data: T) -> anyhow::Result<Self> {
-        let ser_key = ssh_key::private::PrivateKey::from_openssh(data)?;
-        match ser_key.key_data() {
-            ssh_key::private::KeypairData::Ed25519(kp) => {
-                let public: PublicKey = kp.public.try_into()?;
-
-                Ok(Keypair {
-                    public,
-                    secret: kp.private.clone().into(),
-                })
-            }
-            _ => anyhow::bail!("invalid key format"),
-        }
-    }
-
-    fn sign(&self, msg: &[u8]) -> Signature {
-        use ed25519_dalek::Signer;
-
-        self.secret.sign(msg)
-    }
-
-    /// Convert this to the bytes representing the secret part.
-    /// The public part can always be recovered.
-    pub fn to_bytes(&self) -> [u8; 32] {
-        self.secret.to_bytes()
-    }
-
-    /// Create a keypair by converting a byte array into the secret part.
-    /// The public part can always be recovered.
-    pub fn from_bytes(bytes: &[u8; 32]) -> Self {
-        let secret = SecretKey::from_bytes(bytes);
-        let public = secret.verifying_key();
-        Self { secret, public }
-    }
-}
-
-impl From<SecretKey> for Keypair {
-    fn from(secret: SecretKey) -> Self {
-        let public = secret.verifying_key();
-        Keypair { secret, public }
-    }
-}
-
-// TODO: probably needs a version field
-/// An identifier for networked peers.
-///
-/// Each network node has a cryptographic identifier which can be used to make sure you are
-/// connecting to the right peer.
-///
-/// # `Display` and `FromStr`
-///
-/// The [`PeerId`] implements both `Display` and `FromStr` which can be used to
-/// (de)serialise to human-readable and relatively safely transferrable strings.
-#[derive(Clone, PartialEq, Eq, Copy, Serialize, Deserialize, Hash)]
-pub struct PeerId(PublicKey);
-
-impl PeerId {
-    /// Get this peer id as a byte array.
-    pub fn as_bytes(&self) -> &[u8; 32] {
-        self.0.as_bytes()
-    }
-
-    /// Try to create a peer id from a byte array.
-    ///
-    /// # Warning
-    ///
-    /// The caller is responsible for ensuring that the bytes passed into this
-    /// method actually represent a `curve25519_dalek::curve::CompressedEdwardsY`
-    /// and that said compressed point is actually a point on the curve.
-    pub fn from_bytes(bytes: &[u8; 32]) -> anyhow::Result<Self> {
-        let key = PublicKey::from_bytes(bytes)?;
-        Ok(PeerId(key))
-    }
-
-    /// Get the peer id as a byte array.
-    pub fn to_bytes(&self) -> [u8; 32] {
-        self.0.to_bytes()
-    }
-}
-=======
 use std::sync::Arc;
->>>>>>> b8a1de8a
 
 use crate::key::{PublicKey, SecretKey};
 
